@charset "UTF-8";
:root {
  --color-background-primary: var(--theme-bg-primary);
  --color-background-secondary: var(--theme-bg-secondary);
  --color-background-elevated: var(--theme-bg-elevated);
  --color-background-glass: var(--theme-bg-glass);
  --color-background-modal: var(--theme-bg-modal);
  --color-background-overlay: var(--theme-bg-overlay);
  --color-text-primary: var(--theme-text-primary);
  --color-text-secondary: var(--theme-text-secondary);
  --color-text-tertiary: var(--theme-text-tertiary);
  --color-text-quaternary: var(--theme-text-quaternary);
  --color-text-inverse: var(--theme-text-inverse);
  --color-text-accent: var(--theme-text-accent);
  --color-border-light: var(--theme-border-light);
  --color-border-medium: var(--theme-border-medium);
  --color-border-strong: var(--theme-border-strong);
  --color-interactive-primary: var(--theme-primary);
  --color-interactive-primary-hover: var(--theme-primary-hover);
  --color-interactive-primary-active: var(--theme-primary-active);
  --color-interactive-secondary: var(--theme-secondary);
  --color-interactive-secondary-hover: var(--theme-secondary-hover);
  --color-interactive-ghost: var(--theme-ghost);
  --color-interactive-ghost-hover: var(--theme-ghost-hover);
  --color-interactive-focus: var(--theme-focus-ring);
  --color-success: var(--theme-success);
  --color-warning: var(--theme-warning);
  --color-error: var(--theme-error);
  --color-info: var(--theme-info);
  --color-neutral: var(--theme-neutral);
  --color-accent-purple: var(--theme-accent-purple);
  --color-accent-cyan: var(--theme-accent-cyan);
  --color-success-bg: var(--theme-success-bg);
  --color-warning-bg: var(--theme-warning-bg);
  --color-error-bg: var(--theme-error-bg);
  --color-info-bg: var(--theme-info-bg);
  --color-neutral-bg: var(--theme-neutral-bg);
  --color-text-on-primary: var(--color-text-inverse);
  --color-text-on-secondary: var(--color-text-primary);
  --color-text-on-success: var(--color-text-inverse);
  --color-text-on-warning: var(--color-text-primary);
  --color-text-on-error: var(--color-text-inverse);
  --color-text-on-info: var(--color-text-inverse);
  --space-0: 0;
  --space-0-5: 0.125rem;
  --space-1: 0.25rem;
  --space-1-5: 0.375rem;
  --space-2: 0.5rem;
  --space-2-5: 0.625rem;
  --space-3: 0.75rem;
  --space-3-5: 0.875rem;
  --space-4: 1rem;
  --space-5: 1.25rem;
  --space-6: 1.5rem;
  --space-7: 1.75rem;
  --space-8: 2rem;
  --space-9: 2.25rem;
  --space-10: 2.5rem;
  --space-11: 2.75rem;
  --space-12: 3rem;
  --space-14: 3.5rem;
  --space-16: 4rem;
  --space-20: 5rem;
  --space-24: 6rem;
  --space-28: 7rem;
  --space-32: 8rem;
  --space-36: 9rem;
  --space-40: 10rem;
  --space-44: 11rem;
  --space-48: 12rem;
  --space-52: 13rem;
  --space-56: 14rem;
  --space-60: 15rem;
  --space-64: 16rem;
  --space-72: 18rem;
  --space-80: 20rem;
  --space-96: 24rem;
  --radius-none: 0;
  --radius-sm: 0.125rem;
  --radius-md: 0.375rem;
  --radius-lg: 0.5rem;
  --radius-xl: 0.75rem;
  --radius-2xl: 1rem;
  --radius-full: 9999px;
  --border-1: 1px;
  --border-2: 2px;
  --border-05: 0.5px;
  --border-4: 4px;
  --shadow-sm: var(--theme-shadow-sm);
  --shadow-md: var(--theme-shadow-md);
  --shadow-lg: var(--theme-shadow-lg);
  --shadow-xl: var(--theme-shadow-xl);
  --z-base: 1;
  --z-above: 10;
  --z-dropdown: 1000;
  --z-sticky: 1020;
  --z-fixed: 1030;
  --z-modal-backdrop: 1040;
  --z-modal: 1050;
  --z-popover: 1060;
  --z-tooltip: 1070;
  --z-notification: 1080;
  --z-max: 9999;
  --duration-fast: 150ms;
  --duration-normal: 200ms;
  --duration-slow: 300ms;
  --ease-out: cubic-bezier(0, 0, 0.2, 1);
  --ease-in-out: cubic-bezier(0.4, 0, 0.2, 1);
  --transition-fast: all var(--duration-fast) var(--ease-out);
  --transition-normal: all var(--duration-normal) var(--ease-out);
  --blur-sm: 4px;
  --blur-md: 12px;
  --blur-lg: 16px;
  --blur-xl: 24px;
  --blur-2xl: 40px;
  --blur-3xl: 64px;
  --icon-xs: 0.75rem;
  --icon-sm: 1rem;
  --icon-base: 1.25rem;
  --icon-lg: 1.5rem;
  --icon-xl: 2rem;
  --icon-2xl: 2.5rem;
  --icon-3xl: 3rem;
  --icon-4xl: 4rem;
  --icon-5xl: 5rem;
  --button-primary-bg: var(--color-interactive-primary);
  --button-primary-text: var(--color-text-inverse);
  --button-primary-hover: var(--color-interactive-primary-hover);
  --button-primary-active: var(--color-interactive-primary-active);
  --button-secondary-bg: var(--color-interactive-secondary);
  --button-secondary-text: var(--color-text-primary);
  --button-secondary-hover: var(--color-interactive-secondary-hover);
  --button-ghost-bg: transparent;
  --button-ghost-text: var(--color-text-secondary);
  --button-ghost-hover: var(--color-interactive-ghost-hover);
  --button-ghost-text-hover: var(--color-text-primary);
  --button-ghost-active: var(--color-background-secondary);
  --button-ghost-border: transparent;
  --button-danger-bg: var(--color-error);
  --button-danger-text: var(--color-text-inverse);
  --button-danger-hover: var(--color-error);
  --button-danger-active: var(--color-error);
  --button-danger-border: var(--color-error);
  --button-danger-focus: var(--color-error);
  --button-success-bg: var(--color-success);
  --button-success-text: var(--color-text-inverse);
  --button-success-hover: var(--color-success);
  --button-success-border: var(--color-success);
  --button-success-focus: var(--color-success);
  --button-warning-bg: var(--color-warning);
  --button-warning-text: var(--color-text-inverse);
  --button-warning-hover: var(--color-warning);
  --button-warning-border: var(--color-warning);
  --button-warning-focus: var(--color-warning);
  --button-outline-bg: transparent;
  --button-outline-text: var(--color-interactive-primary);
  --button-outline-border: var(--color-interactive-primary);
  --button-outline-hover: var(--color-interactive-primary);
  --button-outline-text-hover: var(--color-text-inverse);
  --button-outline-active: var(--color-interactive-primary-active);
  --button-glass-bg: color-mix(in srgb, var(--color-background-elevated) 10%, transparent);
  --button-glass-text: var(--color-text-primary);
  --button-glass-border: var(--color-border-light);
  --button-glass-hover: color-mix(in srgb, var(--color-background-elevated) 15%, transparent);
  --button-glass-active: color-mix(in srgb, var(--color-background-elevated) 20%, transparent);
  --tooltip-bg: var(--color-background-modal);
  --tooltip-text: var(--color-text-primary);
  --input-bg: var(--color-background-elevated);
  --input-border: var(--color-border-medium);
  --input-focus: var(--color-interactive-focus);
  --input-text: var(--color-text-primary);
  --input-placeholder: var(--color-text-tertiary);
  --card-bg: var(--color-background-elevated);
  --card-border: var(--color-border-light);
  --color-overlay-light: color-mix(in srgb, var(--color-background-primary) 60%, transparent 40%);
  --color-overlay-medium: color-mix(in srgb, var(--color-background-primary) 40%, transparent 60%);
  --color-overlay-dark: color-mix(in srgb, var(--color-text-primary) 40%, transparent 60%);
  --gradient-shimmer: linear-gradient(90deg,
    transparent 0%,
    color-mix(in srgb, var(--color-background-elevated) 50%, transparent) 50%,
    transparent 100%);
  --glass-bg: var(--theme-glass-bg);
  --glass-border: var(--theme-glass-border);
  --glass-shadow: var(--theme-glass-shadow);
  --glass-blur: var(--theme-glass-blur);
  --glass-saturate: var(--theme-glass-saturate);
  --glass-light-bg: var(--theme-glass-light-bg);
  --glass-light-border: var(--theme-glass-light-border);
  --glass-light-shadow: var(--theme-glass-light-shadow);
  --glass-light-blur: var(--theme-glass-light-blur);
  --glass-medium-bg: var(--theme-glass-medium-bg);
  --glass-medium-border: var(--theme-glass-medium-border);
  --glass-medium-shadow: var(--theme-glass-medium-shadow);
  --glass-medium-blur: var(--theme-glass-medium-blur);
  --glass-heavy-bg: var(--theme-glass-heavy-bg);
  --glass-heavy-border: var(--theme-glass-heavy-border);
  --glass-heavy-shadow: var(--theme-glass-heavy-shadow);
  --glass-heavy-blur: var(--theme-glass-heavy-blur);
  --glass-frost-bg: var(--theme-glass-frost-bg);
  --glass-frost-border: var(--theme-glass-frost-border);
  --glass-frost-shadow: var(--theme-glass-frost-shadow);
  --glass-frost-blur: var(--theme-glass-frost-blur);
  --glass-modal-bg: var(--theme-glass-modal-bg);
  --glass-modal-border: var(--theme-glass-modal-border);
  --glass-modal-shadow: var(--theme-glass-modal-shadow);
  --glass-modal-blur: var(--theme-glass-modal-blur);
  --glass-hover-bg: var(--theme-glass-hover-bg);
  --glass-hover-border: var(--theme-glass-hover-border);
  --glass-hover-shadow: var(--theme-glass-hover-shadow);
  --glass-hover-blur: var(--theme-glass-hover-blur);
  --glass-elevated-shadow: var(--theme-glass-elevated-shadow);
  --glass-primary-bg: var(--theme-glass-primary-bg);
  --glass-primary-border: var(--theme-glass-primary-border);
  --glass-primary-shadow: var(--theme-glass-primary-shadow);
  --glass-success-bg: var(--theme-glass-success-bg);
  --glass-success-border: var(--theme-glass-success-border);
  --glass-success-shadow: var(--theme-glass-success-shadow);
  --glass-warning-bg: var(--theme-glass-warning-bg);
  --glass-warning-border: var(--theme-glass-warning-border);
  --glass-warning-shadow: var(--theme-glass-warning-shadow);
  --glass-error-bg: var(--theme-glass-error-bg);
  --glass-error-border: var(--theme-glass-error-border);
  --glass-error-shadow: var(--theme-glass-error-shadow);
}

:root {
  --font-family-primary: "Inter", -apple-system, BlinkMacSystemFont, "Segoe UI", system-ui, sans-serif;
  --font-family-secondary: "Georgia", "Times New Roman", serif;
  --font-family-mono: "SF Mono", "Monaco", "Inconsolata", "Consolas", monospace;
}

:root {
  --text-2xs: 0.625rem;
  --text-xs: 0.75rem;
  --text-sm: 0.875rem;
  --text-base: 1rem;
  --text-lg: 1.125rem;
  --text-xl: 1.25rem;
  --text-2xl: 1.5rem;
  --text-3xl: 1.875rem;
  --text-4xl: 2.25rem;
  --text-5xl: 3rem;
  --text-6xl: 3.75rem;
  --text-7xl: 4.5rem;
  --text-8xl: 6rem;
}

:root {
  --font-thin: 100;
  --font-extralight: 200;
  --font-light: 300;
  --font-normal: 400;
  --font-medium: 500;
  --font-semibold: 600;
  --font-bold: 700;
  --font-extrabold: 800;
  --font-black: 900;
}

:root {
  --leading-none: 1;
  --leading-tight: 1.25;
  --leading-snug: 1.375;
  --leading-normal: 1.5;
  --leading-relaxed: 1.625;
  --leading-loose: 2;
}

:root {
  --tracking-tighter: -0.05em;
  --tracking-tight: -0.025em;
  --tracking-normal: 0em;
  --tracking-wide: 0.025em;
  --tracking-wider: 0.05em;
  --tracking-widest: 0.1em;
}

@keyframes fadeIn {
  from {
    opacity: 0;
  }
  to {
    opacity: 1;
  }
}
@keyframes fadeOut {
  from {
    opacity: 1;
  }
  to {
    opacity: 0;
  }
}
@keyframes scaleIn {
  from {
    opacity: 0;
    transform: scale(0.9);
  }
  to {
    opacity: 1;
    transform: scale(1);
  }
}
@keyframes scaleOut {
  from {
    opacity: 1;
    transform: scale(1);
  }
  to {
    opacity: 0;
    transform: scale(0.9);
  }
}
@keyframes slideLeft {
  from {
    transform: translateX(-100%);
  }
  to {
    transform: translateX(0);
  }
}
@keyframes slideRight {
  from {
    transform: translateX(100%);
  }
  to {
    transform: translateX(0);
  }
}
@keyframes slideUp {
  from {
    transform: translateY(100%);
  }
  to {
    transform: translateY(0);
  }
}
@keyframes slideDown {
  from {
    transform: translateY(-100%);
  }
  to {
    transform: translateY(0);
  }
}
@keyframes errorPulse {
  0% {
    border-color: var(--color-error);
    transform: scale(1);
  }
  50% {
    border-color: var(--color-error);
    transform: scale(1.02);
  }
  100% {
    border-color: var(--color-error);
    transform: scale(1);
  }
}
@keyframes errorGlow {
  0% {
    opacity: 0;
    transform: scale(1);
  }
  50% {
    opacity: 0.3;
    transform: scale(1.05);
  }
  100% {
    opacity: 0;
    transform: scale(1);
  }
}
@keyframes shake {
  0%, 100% {
    transform: translateX(0);
  }
  25% {
    transform: translateX(-2px);
  }
  75% {
    transform: translateX(2px);
  }
}
@keyframes bounce {
  0%, 100% {
    transform: translateY(0);
  }
  50% {
    transform: translateY(-3px);
  }
}
@keyframes successFadeIn {
  from {
    opacity: 0;
    transform: translateY(-50%) scale(0.8);
  }
  to {
    opacity: 1;
    transform: translateY(-50%) scale(1);
  }
}
@keyframes slideInDown {
  from {
    opacity: 0;
    transform: translateY(-10px);
  }
  to {
    opacity: 1;
    transform: translateY(0);
  }
}
@keyframes fadeInUp {
  from {
    opacity: 0;
    transform: translateY(10px);
  }
  to {
    opacity: 1;
    transform: translateY(0);
  }
}
@keyframes spin {
  from {
    transform: rotate(0deg);
  }
  to {
    transform: rotate(360deg);
  }
}
@keyframes pulse {
  0%, 100% {
    opacity: 1;
  }
  50% {
    opacity: 0.5;
  }
}
@keyframes bounce {
  0%, 100% {
    transform: translateY(0);
  }
  50% {
    transform: translateY(-8px);
  }
}
@keyframes shake {
  0%, 100% {
    transform: translateX(0);
  }
  25% {
    transform: translateX(-4px);
  }
  75% {
    transform: translateX(4px);
  }
}
@keyframes float {
  0%, 100% {
    transform: translateY(0);
  }
  50% {
    transform: translateY(-4px);
  }
}
@keyframes shimmer {
  0% {
    transform: translateX(-200%);
  }
  100% {
    transform: translateX(200%);
  }
}
@keyframes progress {
  0% {
    transform: translateX(-100%);
  }
  100% {
    transform: translateX(100%);
  }
}
@keyframes skeletonWave {
  0% {
    background-position: 200% 0;
  }
  100% {
    background-position: -200% 0;
  }
}
@keyframes pulseRing {
  0% {
    box-shadow: 0 0 0 0 currentColor;
  }
  70% {
    box-shadow: 0 0 0 6px transparent;
  }
  100% {
    box-shadow: 0 0 0 0 transparent;
  }
}
@keyframes pulseSoft {
  0%, 100% {
    opacity: 1;
  }
  50% {
    opacity: 0.7;
  }
}
@keyframes breathe {
  0%, 100% {
    transform: scale(1);
  }
  50% {
    transform: scale(1.05);
  }
}
@keyframes glow {
  0%, 100% {
    box-shadow: 0 0 5px currentColor;
  }
  50% {
    box-shadow: 0 0 20px currentColor, 0 0 30px currentColor;
  }
}
@keyframes ping {
  75%, 100% {
    transform: scale(2);
    opacity: 0;
  }
}
@keyframes fadeInUp {
  from {
    opacity: 0;
    transform: translateY(-10px);
  }
  to {
    opacity: 1;
    transform: translateY(0);
  }
}
@keyframes fadeOutDown {
  from {
    opacity: 1;
    transform: translateY(0);
  }
  to {
    opacity: 0;
    transform: translateY(-10px);
  }
}
@keyframes slideUpSmooth {
  from {
    opacity: 0;
    transform: translateY(10px);
  }
  to {
    opacity: 1;
    transform: translateY(0);
  }
}
@keyframes dropdownSlideIn {
  from {
    opacity: 0;
    transform: translateY(-10px) scale(0.95);
  }
  to {
    opacity: 1;
    transform: translateY(0) scale(1);
  }
}
@keyframes dropdownSlideUp {
  from {
    opacity: 0;
    transform: translateY(10px) scale(0.95);
  }
  to {
    opacity: 1;
    transform: translateY(0) scale(1);
  }
}
@keyframes loadingShimmer {
  0% {
    background-position: -200% 0;
  }
  100% {
    background-position: 200% 0;
  }
}
@media (prefers-reduced-motion: reduce) {
  *,
  *::before,
  *::after {
    animation-duration: 0.01ms !important;
    animation-iteration-count: 1 !important;
    transition-duration: 0.01ms !important;
    scroll-behavior: auto !important;
  }
}
.nav__text, .nav__group-text {
  overflow: hidden;
  text-overflow: ellipsis;
  white-space: nowrap;
}

.alert {
  background: var(--color-background-elevated);
  border: var(--border-1) solid var(--color-border-light);
  border-radius: var(--radius-lg);
  padding: var(--space-4);
  transition: var(--transition-all);
  height: 100%;
}
.alert:hover {
  transform: translateY(-0.125rem);
  box-shadow: var(--shadow-lg);
}

.alert i, .badge i {
  color: inherit;
  flex-shrink: 0;
  line-height: 1;
}

.alert__close {
  background: none;
  border: none;
  padding: 0;
  margin: 0;
  font: inherit;
  color: inherit;
  text-decoration: none;
  cursor: pointer;
  outline: none;
  display: flex;
  align-items: center;
  justify-content: center;
  gap: var(--space-2);
  font-weight: var(--font-medium);
  text-align: center;
  text-decoration: none;
  white-space: nowrap;
  user-select: none;
  transition: var(--transition-all);
  cursor: pointer;
  border-radius: var(--radius-md);
  border: var(--border-1) solid transparent;
  outline: none;
  position: relative;
  padding: var(--space-3) var(--space-6);
  font-size: var(--text-sm);
}
@media (max-width: 767px) {
  .alert__close {
    min-height: 2.75rem;
    font-size: var(--text-base);
  }
}
.alert__close:focus {
  outline: 0.125rem solid var(--color-interactive-primary);
  outline-offset: 0.125rem;
}
.alert__close:disabled {
  opacity: 0.6;
  cursor: not-allowed;
  pointer-events: none;
}

*,
*::before,
*::after {
  box-sizing: border-box;
  margin: 0;
  padding: 0;
}

html {
  line-height: 1.15;
  -webkit-text-size-adjust: 100%;
}

body {
  font-family: -apple-system, BlinkMacSystemFont, "Segoe UI", Roboto, "Helvetica Neue", Arial, sans-serif;
  font-size: var(--text-base);
  line-height: 1.5;
  color: var(--color-text-primary);
  background: var(--color-background-primary);
  -webkit-font-smoothing: antialiased;
  -moz-osx-font-smoothing: grayscale;
  min-height: 100vh;
}

:focus {
  outline: 2px solid var(--color-interactive-primary);
  outline-offset: 2px;
}

:focus:not(:focus-visible) {
  outline: none;
}

button {
  font: inherit;
  border: none;
  background: none;
  cursor: pointer;
}

input,
textarea,
select {
  font: inherit;
}

.material-symbols-rounded {
  font-family: "Material Symbols Rounded";
  font-weight: normal;
  font-style: normal;
  font-size: 24px;
  font-variation-settings: "FILL" 0, "wght" 400, "GRAD" 0, "opsz" 20;
  user-select: none;
  color: inherit;
  display: inline-flex;
  align-items: center;
  justify-content: center;
  line-height: 1;
  vertical-align: middle;
  -webkit-font-smoothing: antialiased;
  -moz-osx-font-smoothing: grayscale;
  text-rendering: optimizeLegibility;
  -webkit-font-feature-settings: "liga";
  font-feature-settings: "liga";
}

.layout {
  display: flex;
  min-height: 100vh;
  background: var(--color-background-secondary);
  position: relative;
}

.layout__container {
  flex: 1;
  display: flex;
  flex-direction: column;
  margin-left: 16rem;
  transition: margin-left 0.3s cubic-bezier(0.4, 0, 0.2, 1);
  min-width: 0;
}
.layout__container--fullwidth {
  margin-left: 0;
}
@media (max-width: 767px) {
  .layout__container {
    margin-left: 0;
  }
}

.layout__main {
  flex: 1;
  overflow: auto;
  background: var(--color-background-primary);
  position: relative;
  padding-top: 4rem;
  min-height: calc(100vh - 4rem);
}

.sidebar {
  position: fixed;
  top: 0;
  left: 0;
  width: 16rem;
  height: 100vh;
  background: var(--color-background-elevated);
  border-right: 1px solid var(--color-border-light);
  display: flex;
  flex-direction: column;
  z-index: 30;
  transition: all 0.3s cubic-bezier(0.4, 0, 0.2, 1);
  transform: translateX(0);
}
.sidebar--collapsed, .layout--sidebar-collapsed .sidebar {
  width: 4rem;
}
.sidebar--collapsed .layout__container, .layout--sidebar-collapsed .sidebar .layout__container {
  margin-left: 4rem;
}
.sidebar--collapsed .nav-item__text, .layout--sidebar-collapsed .sidebar .nav-item__text {
  opacity: 0;
  width: 0;
  overflow: hidden;
  transition: opacity 0.2s ease, width 0.3s ease;
}
.sidebar--collapsed .nav-item, .layout--sidebar-collapsed .sidebar .nav-item {
  justify-content: center;
  padding-left: var(--space-3);
  padding-right: var(--space-3);
}
.sidebar--collapsed .user-info, .layout--sidebar-collapsed .sidebar .user-info {
  opacity: 0;
  width: 0;
  overflow: hidden;
  transition: opacity 0.2s ease, width 0.3s ease;
}
.sidebar--collapsed .user-menu__icon, .layout--sidebar-collapsed .sidebar .user-menu__icon {
  opacity: 0;
  width: 0;
  overflow: hidden;
}
.sidebar--collapsed .user-menu__trigger, .layout--sidebar-collapsed .sidebar .user-menu__trigger {
  justify-content: center;
  padding-left: var(--space-3);
  padding-right: var(--space-3);
}
@media (min-width: 768px) {
  .sidebar--collapsed + .layout__container, .layout--sidebar-collapsed .sidebar + .layout__container {
    margin-left: 4rem;
  }
}
@media (max-width: 767px) {
  .sidebar {
    transform: translateX(-100%);
    width: 16rem;
  }
  .sidebar--open, .layout--sidebar-open .sidebar {
    transform: translateX(0);
  }
  .sidebar--collapsed, .layout--sidebar-collapsed .sidebar {
    width: 16rem;
    transform: translateX(-100%);
  }
  .sidebar--collapsed.sidebar--open, .layout--sidebar-open .sidebar--collapsed.sidebar, .layout--sidebar-collapsed .sidebar--open.sidebar, .layout--sidebar-collapsed .layout--sidebar-open .sidebar, .layout--sidebar-open .layout--sidebar-collapsed .sidebar {
    transform: translateX(0);
  }
  .sidebar--collapsed .nav-item__text, .layout--sidebar-collapsed .sidebar .nav-item__text,
  .sidebar--collapsed .user-info,
  .layout--sidebar-collapsed .sidebar .user-info,
  .sidebar--collapsed .user-menu__icon,
  .layout--sidebar-collapsed .sidebar .user-menu__icon {
    opacity: 1;
    width: auto;
    overflow: visible;
  }
  .sidebar--collapsed .nav-item, .layout--sidebar-collapsed .sidebar .nav-item,
  .sidebar--collapsed .user-menu__trigger,
  .layout--sidebar-collapsed .sidebar .user-menu__trigger {
    justify-content: flex-start;
    padding-left: var(--space-4);
    padding-right: var(--space-4);
  }
}

.sidebar__nav {
  flex: 1;
  padding: var(--space-3) var(--space-3);
  padding-top: calc(4rem + var(--space-3));
  overflow-y: auto;
  overflow-x: hidden;
}
.sidebar__nav::-webkit-scrollbar {
  width: 4px;
}
.sidebar__nav::-webkit-scrollbar-track {
  background: transparent;
}
.sidebar__nav::-webkit-scrollbar-thumb {
  background: var(--color-border-medium);
  border-radius: 2px;
}
.sidebar__nav::-webkit-scrollbar-thumb:hover {
  background: var(--color-border-strong);
}

.nav-items {
  display: flex;
  flex-direction: column;
  gap: var(--space-1);
}

.nav-item {
  display: flex;
  align-items: center;
  gap: var(--space-3);
  padding: var(--space-3) var(--space-4);
  border-radius: var(--radius-md);
  text-decoration: none;
  color: var(--color-text-primary);
  transition: all var(--duration-normal) var(--ease-out);
  position: relative;
  overflow: hidden;
  font-weight: var(--font-medium);
  font-size: var(--text-sm);
}
.nav-item:hover {
  background: var(--color-interactive-light);
  color: var(--color-interactive-primary);
}
.nav-item:hover .nav-item__icon {
  transform: scale(1.05);
}
.nav-item--active {
  background: var(--color-interactive-primary);
  color: var(--color-background-elevated);
}
.nav-item--active:hover {
  background: var(--color-interactive-primary);
  color: var(--color-background-elevated);
}
.nav-item:focus-visible {
  outline: 2px solid var(--color-interactive-primary);
  outline-offset: 2px;
}

.nav-item__icon {
  flex-shrink: 0;
  font-size: var(--icon-base);
  transition: transform 0.2s ease;
  width: var(--icon-base);
  text-align: center;
}

.nav-item__text {
  flex: 1;
  white-space: nowrap;
  transition: opacity 0.3s ease, width 0.3s ease;
}

.nav-divider {
  height: 1px;
  background: var(--color-border-light);
  margin: var(--space-2) 0;
}

.sidebar__footer {
  padding: var(--space-3);
  flex-shrink: 0;
}

.user-menu {
  position: relative;
}

.user-menu__trigger {
  width: 100%;
  display: flex;
  align-items: center;
  gap: var(--space-3);
  padding: var(--space-3) var(--space-4);
  border: none;
  background: none;
  border-radius: var(--radius-md);
  text-decoration: none;
  transition: background 0.2s ease;
  cursor: pointer;
}
.user-menu__trigger:hover {
  background: var(--color-interactive-light);
}
.user-menu__trigger:focus-visible {
  outline: 2px solid var(--color-interactive-primary);
  outline-offset: 2px;
}

.user-avatar {
  width: 2rem;
  height: 2rem;
  border-radius: 50%;
  background: var(--color-interactive-primary);
  display: flex;
  align-items: center;
  justify-content: center;
  color: var(--color-background-elevated);
  font-weight: var(--font-semibold);
  font-size: var(--text-sm);
  flex-shrink: 0;
  position: relative;
  overflow: hidden;
}

.user-avatar__image {
  width: 100%;
  height: 100%;
  border-radius: 50%;
  object-fit: cover;
}

.user-avatar__text {
  font-size: var(--text-xs);
  font-weight: var(--font-semibold);
}

.user-info {
  flex: 1;
  text-align: left;
  min-width: 0;
  transition: opacity 0.3s ease, width 0.3s ease;
}

.user-info__name {
  font-weight: var(--font-medium);
  font-size: var(--text-sm);
  color: var(--color-text-primary);
  white-space: nowrap;
  overflow: hidden;
  text-overflow: ellipsis;
  line-height: 1.2;
  margin: 0;
}

.user-info__role {
  font-size: var(--text-xs);
  color: var(--color-text-secondary);
  white-space: nowrap;
  overflow: hidden;
  text-overflow: ellipsis;
  line-height: 1.2;
  margin: 0;
}

.user-menu__icon {
  font-size: var(--icon-sm);
  color: var(--color-text-secondary);
  flex-shrink: 0;
  transition: transform 0.2s ease, opacity 0.3s ease, width 0.3s ease;
}

.user-menu__dropdown {
  position: absolute;
  bottom: 100%;
  left: 0;
  right: 0;
  background: var(--color-background-elevated);
  border: 1px solid var(--color-border-light);
  border-radius: var(--radius-lg);
  box-shadow: var(--shadow-lg);
  margin-bottom: var(--space-2);
  z-index: 50;
  overflow: hidden;
  max-height: 80vh;
  overflow-y: auto;
  animation: slideUp 0.2s ease-out;
}

.user-menu__item {
  width: 100%;
  display: flex;
  align-items: center;
  gap: var(--space-2);
  padding: var(--space-3);
  border: none;
  background: none;
  text-align: left;
  text-decoration: none;
  color: var(--color-text-primary);
  font-size: var(--text-sm);
  transition: background 0.2s ease;
  cursor: pointer;
}
.user-menu__item:hover {
  background: var(--color-interactive-light);
}
.user-menu__item--action {
  font-weight: var(--font-medium);
}
.user-menu__item--danger {
  color: var(--color-error);
}
.user-menu__item--danger:hover {
  background: var(--color-error-light);
}
.user-menu__item:focus-visible {
  outline: 2px solid var(--color-interactive-primary);
  outline-offset: -2px;
}

.user-menu__divider {
  height: 1px;
  background: var(--color-border-light);
  margin: var(--space-1) 0;
}

.header {
  background: var(--color-background-elevated);
  border-bottom: 1px solid var(--color-border-light);
  position: fixed;
  top: 0;
  left: 16rem;
  right: 0;
  z-index: 40;
  flex-shrink: 0;
  height: 4rem;
  box-shadow: var(--shadow-sm);
  transition: left 0.3s cubic-bezier(0.4, 0, 0.2, 1);
}
.layout--sidebar-collapsed .header {
  left: 4rem;
}
@media (max-width: 767px) {
  .header {
    left: 0;
  }
}

.header__container {
  display: flex;
  align-items: center;
  justify-content: space-between;
  padding: var(--space-4) var(--space-6);
  min-height: 4rem;
}
@media (max-width: 767px) {
  .header__container {
    padding: var(--space-3) var(--space-4);
  }
}

.header__left {
  display: flex;
  align-items: center;
  gap: var(--space-4);
  min-width: 0;
}

.header__logo {
  display: flex;
  align-items: center;
  height: 2.5rem;
  flex-shrink: 0;
}
@media (max-width: 639px) {
  .header__logo {
    height: 2rem;
  }
}

.header__logo-img {
  height: 100%;
  width: auto;
  object-fit: contain;
}

.header__brand {
  font-size: var(--text-xl);
  font-weight: var(--font-bold);
  color: var(--color-text-primary);
  white-space: nowrap;
}
@media (max-width: 639px) {
  .header__brand {
    font-size: var(--text-lg);
  }
}

.header__title-section {
  min-width: 0;
  flex: 1;
}

.header__title {
  font-size: var(--text-xl);
  font-weight: var(--font-semibold);
  color: var(--color-text-primary);
  margin: 0;
  line-height: 1.2;
}
@media (max-width: 639px) {
  .header__title {
    font-size: var(--text-lg);
  }
}

.header__subtitle {
  font-size: var(--text-sm);
  color: var(--color-text-secondary);
  margin: 0;
  line-height: 1.2;
}
@media (max-width: 639px) {
  .header__subtitle {
    font-size: var(--text-xs);
  }
}

.header__actions {
  display: flex;
  align-items: center;
  gap: var(--space-2);
  flex-shrink: 0;
}

.header__theme-toggle {
  padding: var(--space-2);
  border: none;
  background: none;
  border-radius: var(--radius-md);
  color: var(--color-text-secondary);
  cursor: pointer;
  transition: all var(--duration-normal) var(--ease-out);
  display: flex;
  align-items: center;
  justify-content: center;
}
.header__theme-toggle:hover {
  background: var(--color-interactive-light);
  color: var(--color-interactive-primary);
}
.header__theme-toggle:focus-visible {
  outline: 2px solid var(--color-interactive-primary);
  outline-offset: 2px;
}

.sidebar-toggle {
  padding: var(--space-2);
  border: none;
  background: none;
  border-radius: var(--radius-md);
  color: var(--color-text-secondary);
  cursor: pointer;
  transition: all var(--duration-normal) var(--ease-out);
  display: none;
  align-items: center;
  justify-content: center;
}
.sidebar-toggle:hover {
  background: var(--color-interactive-light);
  color: var(--color-interactive-primary);
}
.sidebar-toggle:focus-visible {
  outline: 2px solid var(--color-interactive-primary);
  outline-offset: 2px;
}
.sidebar-toggle--mobile {
  display: flex;
}
@media (min-width: 768px) {
  .sidebar-toggle--mobile {
    display: none;
  }
}
@media (min-width: 768px) {
  .sidebar-toggle {
    display: flex;
  }
  .sidebar-toggle--mobile {
    display: none;
  }
}

.sidebar-backdrop {
  position: fixed;
  inset: 0;
  background: var(--color-overlay-dark);
  z-index: 25;
  opacity: 0;
  visibility: hidden;
  transition: all 0.3s ease;
}
.sidebar-backdrop--active {
  opacity: 1;
  visibility: visible;
}

@media (prefers-contrast: high) {
  .sidebar {
    border-right-width: 2px;
  }
  .nav-item--active {
    outline: 2px solid var(--color-interactive-primary);
    outline-offset: -2px;
  }
  .header {
    border-bottom-width: 2px;
  }
}
@media (prefers-reduced-motion: reduce) {
  .sidebar,
  .layout__container,
  .nav-item,
  .nav-item__icon,
  .nav-item__text,
  .user-menu__trigger,
  .user-menu__icon,
  .user-info,
  .sidebar-backdrop,
  .user-menu__dropdown {
    transition: none;
  }
  .user-menu__dropdown {
    animation: none;
  }
}
.fade-in {
  animation: fadeInUp 0.3s ease forwards;
}

.fade-out {
  animation: fadeOutDown 0.3s ease forwards;
}

.button {
  display: inline-flex;
  align-items: center;
  justify-content: center;
  gap: var(--space-2);
  font-weight: var(--font-medium);
  text-align: center;
  text-decoration: none;
  white-space: nowrap;
  user-select: none;
  transition: all var(--duration-fast) var(--ease-out);
  cursor: pointer;
  border-radius: var(--radius-lg);
  border: var(--border-1) solid transparent;
  outline: none;
  position: relative;
  font-family: inherit;
  font-size: var(--text-sm);
  line-height: 1;
  padding: var(--space-3) var(--space-4);
  min-height: 3rem;
}
.button *, .button i, .button span {
  color: inherit;
}
@media (max-width: 767px) {
  .button {
    min-height: var(--space-11);
    font-size: var(--text-base);
  }
}
.button:disabled, .button[disabled] {
  opacity: 0.6;
  cursor: not-allowed;
  pointer-events: none;
}
.button:focus-visible {
  outline: none;
  box-shadow: 0 0 0 3px var(--color-focus-primary);
  outline-offset: 2px;
}
.button--primary {
  background: var(--color-interactive-primary);
  color: var(--color-text-inverse);
  border: none;
}
.button--primary:hover {
  background: var(--color-interactive-hover);
  transform: translateY(-1px);
}
.button--primary:active {
  background: var(--color-interactive-active);
  transform: translateY(0);
}
.button--secondary {
  background: var(--color-background-elevated);
  color: var(--color-text-primary);
  border: var(--border-1) solid var(--color-border-medium);
  box-shadow: var(--shadow-sm);
}
.button--secondary:hover {
  background: var(--color-background-secondary);
  border-color: var(--color-border-strong);
  transform: translateY(-1px);
  box-shadow: var(--shadow-md);
}
.button--secondary:active {
  transform: translateY(0);
  box-shadow: var(--shadow-sm);
}
.button--glass {
  background: color-mix(in srgb, var(--color-background-elevated) 10%, transparent);
  color: var(--color-text-primary);
  border: var(--border-1) solid var(--color-border-light);
  backdrop-filter: blur(var(--blur-lg));
}
.button--glass:hover {
  background: color-mix(in srgb, var(--color-background-elevated) 15%, transparent);
  border-color: var(--color-border-medium);
  transform: translateY(-1px);
}
.button--outline {
  background: transparent;
  color: var(--color-interactive-primary);
  border: var(--border-1) solid var(--color-interactive-primary);
}
.button--outline:hover {
  background: var(--color-interactive-light);
  border-color: var(--color-interactive-hover);
  color: var(--color-interactive-hover);
}
.button--ghost {
  background: transparent;
  color: var(--color-text-secondary);
  border: none;
}
.button--ghost:hover {
  background: var(--color-background-secondary);
  color: var(--color-text-primary);
}
.button--danger {
  background: var(--color-error);
  color: var(--color-text-inverse);
  border: none;
}
.button--danger:hover {
  background: var(--color-error);
  opacity: 0.9;
  transform: translateY(-1px);
}
.button--success {
  background: var(--color-success);
  color: var(--color-text-inverse);
  border: none;
}
.button--success:hover {
  background: var(--color-success);
  opacity: 0.9;
  transform: translateY(-1px);
}
.button--warning {
  background: var(--color-warning);
  color: var(--color-text-inverse);
  border: none;
}
.button--warning:hover {
  background: var(--color-warning);
  opacity: 0.9;
  transform: translateY(-1px);
}
.button--sm, .button--small {
  padding: var(--space-2) var(--space-4);
  font-size: var(--text-xs);
  min-height: 2.25rem;
  gap: var(--space-1);
}
.button--lg, .button--large {
  padding: var(--space-4) var(--space-8);
  font-size: var(--text-base);
  min-height: 3.25rem;
  gap: var(--space-3);
}
.button--xl {
  padding: var(--space-5) var(--space-10);
  font-size: var(--text-lg);
  min-height: 3.75rem;
  gap: var(--space-3);
}
.button--icon {
  padding: var(--space-3);
  min-width: 2.75rem;
  gap: 0;
}
.button--icon.button--sm {
  padding: var(--space-2);
  min-width: 2.25rem;
}
.button--icon.button--lg {
  padding: var(--space-4);
  min-width: 3.25rem;
}
.button--full {
  width: 100%;
}
.button--loading {
  position: relative;
  pointer-events: none;
}
.button--loading::before {
  content: "";
  position: absolute;
  inset: 0;
  background: inherit;
  border-radius: inherit;
  opacity: 0.7;
}
.button--loading::after {
  content: "";
  position: absolute;
  top: 50%;
  left: 50%;
  width: 16px;
  height: 16px;
  margin: -8px 0 0 -8px;
  border: 2px solid transparent;
  border-top-color: currentColor;
  border-radius: 50%;
  animation: spin 0.8s linear infinite;
}
.button--loading > * {
  opacity: 0;
}
.button--fab {
  border-radius: var(--radius-full);
  width: 3.5rem;
  height: 3.5rem;
  padding: 0;
  box-shadow: var(--shadow-md);
}
.button--fab:hover {
  box-shadow: var(--shadow-lg);
}
.button--gradient {
  background: var(--gradient-executive);
  color: var(--color-text-primary);
  border: none;
  box-shadow: var(--shadow-md);
}
.button--gradient:hover {
  transform: translateY(-2px);
  box-shadow: var(--shadow-lg);
}

.button-group {
  display: inline-flex;
  border-radius: var(--radius-lg);
  overflow: hidden;
  box-shadow: var(--shadow-sm);
}
.button-group .button {
  border-radius: 0;
  border-right: var(--border-1) solid var(--color-border-light);
}
.button-group .button:first-child {
  border-top-left-radius: var(--radius-lg);
  border-bottom-left-radius: var(--radius-lg);
}
.button-group .button:last-child {
  border-top-right-radius: var(--radius-lg);
  border-bottom-right-radius: var(--radius-lg);
  border-right: none;
}
.button-group .button:hover {
  transform: none;
  z-index: 1;
}
.button-group--vertical {
  flex-direction: column;
}
.button-group--vertical .button {
  border-right: none;
  border-bottom: var(--border-1) solid var(--color-border-light);
}
.button-group--vertical .button:first-child {
  border-radius: var(--radius-lg) var(--radius-lg) 0 0;
}
.button-group--vertical .button:last-child {
  border-radius: 0 0 var(--radius-lg) var(--radius-lg);
  border-bottom: none;
}

.card {
  display: flex;
  flex-direction: column;
  background: var(--color-background-elevated);
  border-radius: var(--radius-xl);
  border: var(--border-1) solid var(--color-border-light);
  box-shadow: var(--shadow-lg);
  transition: all var(--duration-slow) var(--ease-out);
  position: relative;
  overflow: hidden;
}
.card::before {
  content: "";
  position: absolute;
  top: 0;
  left: 0;
  right: 0;
  height: 1px;
  background: linear-gradient(90deg, transparent 0%, var(--color-border-light) 50%, transparent 100%);
  opacity: 0.6;
}

.card--outlined {
  border: var(--border-1) solid var(--color-border-medium);
  box-shadow: none;
}
.card--elevated {
  box-shadow: var(--shadow-xl);
}
.card--elevated:hover {
  box-shadow: var(--shadow-2xl);
  transform: translateY(-2px);
}
.card--frosted {
  background: var(--color-glass-medium);
  backdrop-filter: blur(var(--blur-lg)) saturate(180%);
  -webkit-backdrop-filter: blur(var(--blur-lg)) saturate(180%);
  border: var(--border-1) solid var(--color-border-medium);
  border-radius: var(--radius-xl);
  box-shadow: var(--shadow-xl);
  color: var(--color-text-primary);
}
[data-theme=dark] .card--frosted {
  background: var(--color-overlay-dark);
  border-color: var(--color-border-light);
  box-shadow: var(--shadow-xl);
}
.card--flat {
  box-shadow: none;
  border: none;
}
.card--clickable {
  cursor: pointer;
}
.card--clickable.card--hoverable:hover {
  transform: translateY(-1px);
  box-shadow: var(--shadow-lg);
}
.card--clickable.card--hoverable:active {
  transform: translateY(0);
}
.card--urgent {
  animation: pulseSoft var(--duration-slow) infinite alternate;
  border-color: var(--color-warning);
}
.card--priority-high {
  box-shadow: var(--shadow-lg);
  border-left: 4px solid var(--color-error);
}
.card--priority-medium {
  box-shadow: var(--shadow-md);
  border-left: 4px solid var(--color-warning);
}
.card--priority-low {
  box-shadow: var(--shadow-sm);
  border-left: 4px solid var(--color-info);
}
.card .notification__count {
  position: absolute;
  top: -2px;
  right: -2px;
  background: var(--color-error);
  color: white;
  font-size: 10px;
  font-weight: 600;
  line-height: 1;
  padding: 2px 4px;
  border-radius: 6px;
  min-width: 14px;
  text-align: center;
}
.card__tag {
  font-size: 10px;
  font-weight: 500;
  padding: 2px 6px;
  background: var(--color-secondary-10);
  color: var(--color-secondary);
  border-radius: var(--radius-sm);
  white-space: nowrap;
}
.card__tag--overflow {
  background: var(--color-primary-10);
  color: var(--color-primary);
}
.card--loading {
  position: relative;
  overflow: hidden;
}
.card--loading::after {
  content: "";
  position: absolute;
  top: 0;
  left: -100%;
  width: 100%;
  height: 100%;
  background: var(--gradient-shimmer);
  animation: shimmer 1.5s infinite;
}

.modal {
  position: fixed;
  inset: 0;
  z-index: var(--z-modal);
  display: flex;
  align-items: center;
  justify-content: center;
  padding: var(--space-4);
  animation: fadeIn var(--duration-fast) var(--ease-out);
}
@media (max-width: 639px) {
  .modal {
    padding: var(--space-2);
  }
}
.modal__backdrop {
  position: absolute;
  inset: 0;
  background: var(--color-background-modal);
  backdrop-filter: blur(var(--blur-sm));
  -webkit-backdrop-filter: blur(var(--blur-sm));
  animation: fadeIn var(--duration-fast) var(--ease-out);
}
.modal__content {
  position: relative;
  background: var(--color-background-elevated);
  border-radius: var(--radius-2xl);
  box-shadow: var(--shadow-executive);
  border: var(--border-1) solid var(--color-border-light);
  max-width: 32rem;
  width: 100%;
  max-height: 95vh;
  overflow: hidden;
  display: flex;
  flex-direction: column;
  animation: scaleIn var(--duration-slow) var(--ease-out-back);
}
@media (max-width: 639px) {
  .modal__content {
    max-height: 100vh;
    border-radius: var(--radius-xl);
  }
}
.modal__content--small {
  max-width: 24rem;
}
.modal__content--large {
  max-width: 48rem;
}
.modal__content--xlarge {
  max-width: 64rem;
  width: 95%;
}
.modal__content--wide {
  max-width: 56rem;
  width: 90%;
}
.modal__content--full {
  max-width: 95vw;
  width: 95%;
  max-height: 90vh;
}
@media (max-width: 767px) {
  .modal__content--full {
    max-width: 100vw;
    width: 100%;
    max-height: 100vh;
    border-radius: 0;
  }
}
.modal__content--glass {
  background: var(--glass-bg-strong);
  backdrop-filter: blur(var(--blur-xl));
  border: var(--border-1) solid var(--glass-border-strong);
}
.modal__header {
  padding: var(--space-6);
  border-bottom: var(--border-1) solid var(--color-border-light);
  background: linear-gradient(135deg, var(--color-background-elevated) 0%, var(--color-background-secondary) 100%);
  flex-shrink: 0;
  display: flex;
  align-items: flex-start;
  justify-content: space-between;
}
@media (max-width: 639px) {
  .modal__header {
    padding: var(--space-4);
  }
}
.modal__title {
  font-size: var(--text-xl);
  font-weight: var(--font-semibold);
  color: var(--color-text-primary);
  margin: 0;
  display: flex;
  align-items: center;
  gap: var(--space-3);
}
@media (max-width: 639px) {
  .modal__title {
    font-size: var(--text-lg);
  }
}
.modal__subtitle {
  font-size: var(--text-sm);
  color: var(--color-text-secondary);
  margin: var(--space-2) 0 0 0;
  line-height: var(--leading-relaxed);
}
.modal__close {
  width: 2.5rem;
  height: 2.5rem;
  border-radius: var(--radius-full);
  background: var(--color-background-secondary);
  border: var(--border-1) solid var(--color-border-light);
  display: flex;
  align-items: center;
  justify-content: center;
  cursor: pointer;
  transition: all var(--duration-fast) var(--ease-out);
  color: var(--color-text-secondary);
}
.modal__close:hover {
  background: var(--color-background-secondary);
  border-color: var(--color-border-medium);
  color: var(--color-text-primary);
  transform: scale(1.05);
}
.modal__close:active {
  transform: scale(0.95);
}
.modal__body {
  flex: 1;
  padding: var(--space-6);
  overflow-y: auto;
  position: relative;
}
@media (max-width: 639px) {
  .modal__body {
    padding: var(--space-4);
  }
}
.modal__body::-webkit-scrollbar {
  width: 8px;
}
.modal__body::-webkit-scrollbar-track {
  background: var(--color-background-secondary);
  border-radius: var(--radius-sm);
}
.modal__body::-webkit-scrollbar-thumb {
  background: var(--color-border-medium);
  border-radius: var(--radius-sm);
}
.modal__body::-webkit-scrollbar-thumb:hover {
  background: var(--color-border-strong);
}
.modal__body > *:first-child {
  margin-top: 0;
}
.modal__body > *:last-child {
  margin-bottom: 0;
}
.modal__footer {
  padding: var(--space-6);
  border-top: var(--border-1) solid var(--color-border-light);
  background: var(--color-background-secondary);
  flex-shrink: 0;
}
@media (max-width: 639px) {
  .modal__footer {
    padding: var(--space-4);
  }
}

.r-modal-provider {
  position: fixed;
  inset: 0;
  z-index: var(--z-modal-container);
  pointer-events: none;
}
.r-modal-provider .modal {
  pointer-events: auto;
}

.confirm-modal {
  display: flex;
  flex-direction: column;
  align-items: center;
  text-align: center;
  gap: var(--space-4);
  padding: var(--space-6);
}
.confirm-modal__icon {
  width: 4rem;
  height: 4rem;
  border-radius: var(--radius-full);
  display: flex;
  align-items: center;
  justify-content: center;
  font-size: 2rem;
  margin-bottom: var(--space-2);
}
.confirm-modal__icon--info {
  background: var(--color-info-light);
  color: var(--color-info);
}
.confirm-modal__icon--danger {
  background: var(--color-error-light);
  color: var(--color-error);
}
.confirm-modal__icon--warning {
  background: var(--color-warning-light);
  color: var(--color-warning);
}
.confirm-modal__icon--success {
  background: var(--color-success-light);
  color: var(--color-success);
}
.confirm-modal__content {
  flex: 1;
}
.confirm-modal__message {
  font-size: var(--text-base);
  color: var(--color-text-primary);
  margin: 0 0 var(--space-3) 0;
  line-height: var(--leading-relaxed);
}
.confirm-modal__details {
  margin-top: var(--space-3);
}
.confirm-modal__warning {
  display: flex;
  align-items: center;
  gap: var(--space-2);
  padding: var(--space-3);
  background: var(--color-warning-light);
  border-radius: var(--radius-md);
  font-size: var(--text-sm);
  color: var(--color-warning);
  margin-top: var(--space-4);
}

.message-modal {
  display: flex;
  flex-direction: column;
  align-items: center;
  text-align: center;
  gap: var(--space-4);
  padding: var(--space-6);
}
.message-modal__icon {
  width: 3rem;
  height: 3rem;
  border-radius: var(--radius-full);
  display: flex;
  align-items: center;
  justify-content: center;
  font-size: 1.5rem;
}
.message-modal__icon--info {
  background: var(--color-info-light);
  color: var(--color-info);
}
.message-modal__icon--warning {
  background: var(--color-warning-light);
  color: var(--color-warning);
}
.message-modal__icon--destructive {
  background: var(--color-error-light);
  color: var(--color-error);
}
.message-modal__icon--success {
  background: var(--color-success-light);
  color: var(--color-success);
}
.message-modal__content {
  flex: 1;
}
.message-modal__message {
  font-size: var(--text-base);
  color: var(--color-text-primary);
  line-height: var(--leading-relaxed);
  margin: 0;
}

.form-modal {
  padding: var(--space-4);
}
.form-modal__content {
  display: flex;
  flex-direction: column;
  gap: var(--space-4);
}
.form-modal__fields {
  display: flex;
  flex-direction: column;
  gap: var(--space-4);
}
.form-modal__field {
  width: 100%;
}
.form-modal__validation {
  margin-top: var(--space-4);
}
.form-modal__validation .validation-error {
  border-radius: var(--radius-md);
  padding: var(--space-4);
  display: flex;
  gap: var(--space-3);
  background: var(--color-error-light);
  border: var(--border-1) solid var(--color-error-light);
  color: var(--color-error);
}
.form-modal__validation .validation-error i {
  color: var(--color-error);
}
.form-modal__validation .validation-error__content {
  flex: 1;
}
.form-modal__validation .validation-error__content h4 {
  margin: 0 0 var(--space-2) 0;
  font-size: var(--text-sm);
  font-weight: var(--font-semibold);
}
.form-modal__validation .validation-error__content ul {
  margin: 0;
  padding-left: var(--space-4);
}
.form-modal__validation .validation-error__content ul li {
  font-size: var(--text-sm);
  margin-bottom: var(--space-1);
}

.select-modal {
  display: flex;
  flex-direction: column;
  height: 100%;
}
.select-modal__search {
  padding: var(--space-4);
  border-bottom: var(--border-1) solid var(--color-border-light);
  flex-shrink: 0;
}
.select-modal__content {
  flex: 1;
  overflow: hidden;
  display: flex;
  flex-direction: column;
}
.select-modal__list {
  flex: 1;
  overflow-y: auto;
  padding: var(--space-2);
}
.select-modal__list::-webkit-scrollbar {
  width: 8px;
}
.select-modal__list::-webkit-scrollbar-track {
  background: var(--color-background-secondary);
  border-radius: var(--radius-sm);
}
.select-modal__list::-webkit-scrollbar-thumb {
  background: var(--color-border-medium);
  border-radius: var(--radius-sm);
}
.select-modal__list::-webkit-scrollbar-thumb:hover {
  background: var(--color-border-strong);
}
.select-modal__item {
  display: flex;
  align-items: center;
  gap: var(--space-3);
  padding: var(--space-3);
  border-radius: var(--radius-md);
  cursor: pointer;
  transition: all var(--duration-fast) var(--ease-out);
  border: var(--border-1) solid transparent;
}
.select-modal__item:hover {
  background: var(--color-background-secondary);
  border-color: var(--color-border-light);
}
.select-modal__item.selected {
  background: var(--color-interactive-primary);
  border-color: var(--color-interactive-primary);
}
.select-modal__item.selected .select-modal__item-text {
  font-weight: var(--font-semibold);
  color: var(--color-text-inverse);
}
.select-modal__checkbox, .select-modal__radio {
  position: relative;
}
.select-modal__checkbox input, .select-modal__radio input {
  position: absolute;
  opacity: 0;
  pointer-events: none;
}
.select-modal__checkbox i, .select-modal__radio i {
  font-size: 1.25rem;
  color: var(--color-border-medium);
  transition: color var(--duration-fast) var(--ease-out);
}
.selected .select-modal__checkbox i, .selected .select-modal__radio i {
  color: var(--color-primary);
}
.select-modal__item-content {
  flex: 1;
  display: flex;
  flex-direction: column;
  gap: var(--space-1);
}
.select-modal__item-text {
  font-size: var(--text-base);
  color: var(--color-text-primary);
  font-weight: var(--font-medium);
}
.select-modal__item-subtext {
  font-size: var(--text-sm);
  color: var(--color-text-secondary);
}
.select-modal__item-actions {
  display: flex;
  gap: var(--space-2);
}
.select-modal__empty {
  flex: 1;
  display: flex;
  align-items: center;
  justify-content: center;
  padding: var(--space-8);
}
.select-modal__summary {
  border-top: var(--border-1) solid var(--color-border-light);
  padding: var(--space-4);
  background: var(--color-background-secondary);
  flex-shrink: 0;
}
.select-modal__count {
  font-size: var(--text-sm);
  color: var(--color-text-secondary);
  font-weight: var(--font-medium);
}
.select-modal__selected-list {
  display: flex;
  flex-wrap: wrap;
  gap: var(--space-2);
  margin-top: var(--space-3);
}

.detail-modal {
  padding: var(--space-4);
}
.detail-modal__content {
  margin-bottom: var(--space-6);
}
.detail-modal__properties {
  display: flex;
  flex-direction: column;
  gap: var(--space-4);
}
.detail-modal__property {
  display: flex;
  justify-content: space-between;
  align-items: flex-start;
  padding: var(--space-3);
  background: var(--color-background-secondary);
  border-radius: var(--radius-md);
  gap: var(--space-4);
}
@media (max-width: 639px) {
  .detail-modal__property {
    flex-direction: column;
    align-items: stretch;
    gap: var(--space-2);
  }
}
.detail-modal__property-label {
  font-size: var(--text-sm);
  font-weight: var(--font-semibold);
  color: var(--color-text-secondary);
  min-width: 120px;
  flex-shrink: 0;
}
.detail-modal__property-value {
  font-size: var(--text-base);
  color: var(--color-text-primary);
  text-align: right;
}
@media (max-width: 639px) {
  .detail-modal__property-value {
    text-align: left;
  }
}
.detail-modal__metadata {
  border-top: var(--border-1) solid var(--color-border-light);
  padding-top: var(--space-4);
  margin-top: var(--space-4);
}
.detail-modal__metadata-title {
  font-size: var(--text-lg);
  font-weight: var(--font-semibold);
  color: var(--color-text-primary);
  margin-bottom: var(--space-3);
}
.detail-modal__metadata-content {
  display: flex;
  flex-direction: column;
  gap: var(--space-2);
}
.detail-modal__metadata-item {
  display: flex;
  justify-content: space-between;
  font-size: var(--text-sm);
}
.detail-modal__metadata-label {
  color: var(--color-text-secondary);
  font-weight: var(--font-medium);
}
.detail-modal__metadata-value {
  color: var(--color-text-primary);
  font-family: var(--font-mono);
}
.detail-modal__empty {
  display: flex;
  align-items: center;
  justify-content: center;
  padding: var(--space-8);
}

.preview-modal {
  display: flex;
  flex-direction: column;
  height: 100%;
}
.preview-modal__toolbar {
  display: flex;
  justify-content: space-between;
  align-items: center;
  padding: var(--space-4);
  border-bottom: var(--border-1) solid var(--color-border-light);
  background: var(--color-background-secondary);
  flex-shrink: 0;
}
.preview-modal__toolbar-left, .preview-modal__toolbar-right {
  display: flex;
  align-items: center;
  gap: var(--space-3);
}
.preview-modal__word-count {
  font-size: var(--text-sm);
  color: var(--color-text-secondary);
}
.preview-modal__content {
  flex: 1;
  overflow: auto;
  padding: var(--space-4);
}
.preview-modal__content::-webkit-scrollbar {
  width: 8px;
}
.preview-modal__content::-webkit-scrollbar-track {
  background: var(--color-background-secondary);
  border-radius: var(--radius-sm);
}
.preview-modal__content::-webkit-scrollbar-thumb {
  background: var(--color-border-medium);
  border-radius: var(--radius-sm);
}
.preview-modal__content::-webkit-scrollbar-thumb:hover {
  background: var(--color-border-strong);
}
.preview-modal__text {
  font-family: var(--font-sans);
  line-height: var(--leading-relaxed);
  color: var(--color-text-primary);
}
.preview-modal__code {
  background: var(--color-background-secondary);
  border: var(--border-1) solid var(--color-border-light);
  border-radius: var(--radius-md);
  padding: var(--space-4);
  font-family: var(--font-mono);
  font-size: var(--text-sm);
  line-height: var(--leading-relaxed);
  overflow-x: auto;
  white-space: pre;
}
.preview-modal__code code {
  background: none;
  padding: 0;
  border: none;
  font-family: inherit;
}
.preview-modal__markdown h1, .preview-modal__markdown h2, .preview-modal__markdown h3, .preview-modal__markdown h4, .preview-modal__markdown h5, .preview-modal__markdown h6 {
  margin: var(--space-4) 0 var(--space-2) 0;
  font-weight: var(--font-semibold);
  color: var(--color-text-primary);
}
.preview-modal__markdown h1 {
  font-size: var(--text-2xl);
}
.preview-modal__markdown h2 {
  font-size: var(--text-xl);
}
.preview-modal__markdown h3 {
  font-size: var(--text-lg);
}
.preview-modal__markdown p {
  margin: var(--space-3) 0;
}
.preview-modal__markdown strong {
  font-weight: var(--font-semibold);
}
.preview-modal__markdown em {
  font-style: italic;
}
.preview-modal__markdown code {
  background: var(--color-background-secondary);
  padding: var(--space-1) var(--space-2);
  border-radius: var(--radius-sm);
  font-family: var(--font-mono);
  font-size: 0.9em;
}
.preview-modal__image {
  display: flex;
  justify-content: center;
  align-items: center;
  min-height: 300px;
}
.preview-modal__img {
  max-width: 100%;
  max-height: 70vh;
  border-radius: var(--radius-md);
  box-shadow: 0 4px 20px var(--color-overlay-light);
}
.preview-modal__json {
  background: var(--color-background-secondary);
  border-radius: var(--radius-md);
  overflow: hidden;
}
.preview-modal__unsupported {
  display: flex;
  flex-direction: column;
  align-items: center;
  justify-content: center;
  padding: var(--space-8);
  text-align: center;
}
.preview-modal__metadata {
  border-top: var(--border-1) solid var(--color-border-light);
  padding: var(--space-4);
  background: var(--color-background-secondary);
  flex-shrink: 0;
}
.preview-modal__metadata-title {
  font-size: var(--text-lg);
  font-weight: var(--font-semibold);
  color: var(--color-text-primary);
  margin-bottom: var(--space-3);
}
.preview-modal__metadata-grid {
  display: grid;
  grid-template-columns: repeat(auto-fit, minmax(200px, 1fr));
  gap: var(--space-3);
}
.preview-modal__metadata-item {
  display: flex;
  justify-content: space-between;
  font-size: var(--text-sm);
}
.preview-modal__metadata-label {
  color: var(--color-text-secondary);
  font-weight: var(--font-medium);
}
.preview-modal__metadata-value {
  color: var(--color-text-primary);
  font-family: var(--font-mono);
}
.preview-modal__empty {
  display: flex;
  align-items: center;
  justify-content: center;
  padding: var(--space-8);
}

.modal-overlay {
  position: fixed;
  inset: 0;
  z-index: var(--z-modal);
  display: flex;
  align-items: center;
  justify-content: center;
  padding: var(--space-4);
}
@media (max-width: 639px) {
  .modal-overlay {
    padding: var(--space-2);
  }
}
.modal-overlay__content {
  position: relative;
  background: var(--color-background-elevated);
  border-radius: var(--radius-2xl);
  box-shadow: var(--shadow-executive);
  border: var(--border-1) solid var(--color-border-light);
  max-width: 32rem;
  width: 100%;
  max-height: 95vh;
  overflow: hidden;
  display: flex;
  flex-direction: column;
  animation: scaleIn var(--duration-slow) var(--ease-out-back);
}
@media (max-width: 639px) {
  .modal-overlay__content {
    max-height: 100vh;
    border-radius: var(--radius-xl);
  }
}
.modal-overlay__content--small {
  max-width: 24rem;
}
.modal-overlay__content--large {
  max-width: 48rem;
}
.modal-overlay__content--xlarge {
  max-width: 64rem;
  width: 95%;
}
.modal-overlay__content--wide {
  max-width: 56rem;
  width: 90%;
}
.modal-overlay__content--full {
  max-width: 95vw;
  width: 95%;
  max-height: 90vh;
}
@media (max-width: 767px) {
  .modal-overlay__content--full {
    max-width: 100vw;
    width: 100%;
    max-height: 100vh;
    border-radius: 0;
  }
}
.modal-overlay__content--glass {
  background: var(--glass-bg-strong);
  backdrop-filter: blur(var(--blur-xl));
  border: var(--border-1) solid var(--glass-border-strong);
}
.modal-overlay__header {
  padding: var(--space-6);
  border-bottom: var(--border-1) solid var(--color-border-light);
  background: linear-gradient(135deg, var(--color-background-elevated) 0%, var(--color-background-secondary) 100%);
  flex-shrink: 0;
}
@media (max-width: 639px) {
  .modal-overlay__header {
    padding: var(--space-4);
  }
}
.modal-overlay__title {
  font-size: var(--text-xl);
  font-weight: var(--font-semibold);
  color: var(--color-text-primary);
  margin: 0;
  display: flex;
  align-items: center;
  gap: var(--space-3);
}
@media (max-width: 639px) {
  .modal-overlay__title {
    font-size: var(--text-lg);
  }
}
.modal-overlay__subtitle {
  font-size: var(--text-sm);
  color: var(--color-text-secondary);
  margin: var(--space-2) 0 0 0;
  line-height: var(--leading-relaxed);
}
.modal-overlay__close {
  position: absolute;
  top: var(--space-4);
  right: var(--space-4);
  width: 2.5rem;
  height: 2.5rem;
  border-radius: var(--radius-full);
  background: var(--color-background-secondary);
  border: var(--border-1) solid var(--color-border-light);
  display: flex;
  align-items: center;
  justify-content: center;
  cursor: pointer;
  transition: all var(--duration-fast) var(--ease-out);
  color: var(--color-text-secondary);
}
.modal-overlay__close:hover {
  background: var(--color-background-secondary);
  border-color: var(--color-border-medium);
  color: var(--color-text-primary);
  transform: scale(1.05);
}
.modal-overlay__close:active {
  transform: scale(0.95);
}
.modal-overlay__body {
  flex: 1;
  padding: var(--space-6);
  overflow-y: auto;
}
@media (max-width: 639px) {
  .modal-overlay__body {
    padding: var(--space-4);
  }
}
.modal-overlay__body::-webkit-scrollbar {
  width: 8px;
}
.modal-overlay__body::-webkit-scrollbar-track {
  background: var(--color-background-secondary);
  border-radius: var(--radius-sm);
}
.modal-overlay__body::-webkit-scrollbar-thumb {
  background: var(--color-border-medium);
  border-radius: var(--radius-sm);
}
.modal-overlay__body::-webkit-scrollbar-thumb:hover {
  background: var(--color-border-strong);
}
.modal-overlay__body > *:first-child {
  margin-top: 0;
}
.modal-overlay__body > *:last-child {
  margin-bottom: 0;
}
.modal-overlay__footer {
  padding: var(--space-6);
  border-top: var(--border-1) solid var(--color-border-light);
  background: var(--color-background-secondary);
  display: flex;
  gap: var(--space-3);
  justify-content: flex-end;
  align-items: center;
  flex-shrink: 0;
}
@media (max-width: 639px) {
  .modal-overlay__footer {
    padding: var(--space-4);
    flex-direction: column;
    align-items: stretch;
  }
  .modal-overlay__footer .button {
    width: 100%;
  }
}
.modal-overlay--confirmation .modal__content {
  max-width: 28rem;
}
.modal-overlay--confirmation .modal__header {
  padding-bottom: var(--space-4);
}
.modal-overlay--confirmation .modal__title {
  color: var(--color-warning);
}
.modal-overlay--confirmation .modal__body {
  padding-top: var(--space-4);
}
.modal-overlay--destructive .modal__content {
  border-color: var(--color-error);
}
.modal-overlay--destructive .modal__title {
  color: var(--color-error);
}
.modal-overlay--success .modal__title {
  color: var(--color-success);
}
.modal-overlay--loading .modal__body {
  display: flex;
  align-items: center;
  justify-content: center;
  min-height: 8rem;
}
.modal-overlay--loading .modal__body .spinner {
  margin-right: var(--space-4);
}

.modal-overlay-manager {
  position: fixed;
  inset: 0;
  z-index: var(--z-modal-overlay);
  pointer-events: none;
}
.modal-overlay-manager.active {
  pointer-events: all;
}

.drawer {
  position: fixed;
  top: 0;
  bottom: 0;
  z-index: var(--z-modal);
  width: 24rem;
  max-width: 90vw;
  background: var(--color-background-elevated);
  border: var(--border-1) solid var(--color-border-light);
  display: flex;
  flex-direction: column;
  box-shadow: 0 10px 40px var(--color-overlay-light);
}
.drawer--left {
  left: 0;
  border-right: var(--border-1) solid var(--color-border-light);
  border-left: none;
  border-radius: 0 var(--radius-xl) var(--radius-xl) 0;
  animation: slideLeft var(--duration-slow) var(--ease-out);
}
.drawer--right {
  right: 0;
  border-left: var(--border-1) solid var(--color-border-light);
  border-right: none;
  border-radius: var(--radius-xl) 0 0 var(--radius-xl);
  animation: slideRight var(--duration-slow) var(--ease-out);
}
.drawer--wide {
  width: 32rem;
}
.drawer--narrow {
  width: 20rem;
}
.drawer--glass {
  background: var(--glass-bg-strong);
  backdrop-filter: blur(var(--blur-xl));
  border-color: var(--glass-border-strong);
}

.form-field {
  display: flex;
  flex-direction: column;
  gap: var(--space-1);
  margin-bottom: var(--space-6);
}
.form-field__label {
  font-size: var(--text-sm);
  font-weight: var(--font-medium);
  color: var(--color-text-primary);
  margin-bottom: var(--space-1);
}
.form-field__label--required::after {
  content: " *";
  color: var(--color-error);
}
.form-field__wrapper {
  position: relative;
  display: flex;
  align-items: stretch;
}
.form-field__wrapper--floating-label {
  position: relative;
}
.form-field__wrapper--floating-label .form-field__label {
  position: absolute;
  left: var(--space-3);
  top: 50%;
  transform: translateY(-50%);
  padding: 0 var(--space-1);
  margin: 0;
  font-size: calc(var(--text-base) * 1.1);
  font-weight: var(--font-normal);
  color: var(--color-text-tertiary);
  background: transparent;
  pointer-events: none;
  transition: all 200ms cubic-bezier(0, 0, 0.2, 1);
  white-space: nowrap;
  transform-origin: left center;
}
.form-field__wrapper--floating-label .form-field__label--with-start-icon {
  left: var(--space-12);
}
.form-field__wrapper--floating-label.form-field__wrapper--floating .form-field__label, .form-field__wrapper--floating-label.form-field__wrapper--has-value .form-field__label, .form-field__wrapper--floating-label:has(input:focus) .form-field__label, .form-field__wrapper--floating-label:has(input:not(:placeholder-shown)) .form-field__label, .form-field__wrapper--floating-label:has(input:-webkit-autofill) .form-field__label, .form-field__wrapper--floating-label:has(input[value]:not([value=""])) .form-field__label {
  top: -8px;
  left: var(--space-2);
  transform: translateY(0) scale(0.75);
  color: var(--color-interactive-primary);
  font-weight: var(--font-medium);
  padding: 0 var(--space-1);
}
.form-field__wrapper--floating-label.form-field__wrapper--floating .form-field__label::before, .form-field__wrapper--floating-label.form-field__wrapper--has-value .form-field__label::before, .form-field__wrapper--floating-label:has(input:focus) .form-field__label::before, .form-field__wrapper--floating-label:has(input:not(:placeholder-shown)) .form-field__label::before, .form-field__wrapper--floating-label:has(input:-webkit-autofill) .form-field__label::before, .form-field__wrapper--floating-label:has(input[value]:not([value=""])) .form-field__label::before {
  content: "";
  position: absolute;
  left: -2px;
  right: -2px;
  top: 50%;
  height: 2px;
  background: var(--color-background-elevated);
  z-index: -1;
}
.form-field__wrapper--floating-label:has(input:focus) .form-field__label {
  color: var(--color-interactive-primary);
}
.form-field__icon-container {
  position: absolute;
  top: 0;
  bottom: 0;
  display: flex;
  align-items: center;
  justify-content: center;
  width: var(--space-12);
  color: var(--color-text-tertiary);
  pointer-events: none;
  z-index: 2;
  transition: color var(--duration-fast) var(--ease-out);
}
.form-field__icon-container--start {
  left: 0;
}
.form-field__icon-container--end {
  right: 0;
}
.form-field__icon-container--end.clickable {
  pointer-events: auto;
  cursor: pointer;
}
.form-field__icon-container--end.clickable:hover {
  color: var(--color-text-primary);
}
.form-field__icon-container i {
  font-size: var(--icon-base);
  line-height: 1;
}
.form-field__input {
  width: 100%;
  padding: var(--space-4) var(--space-3);
  min-height: 3.5rem;
  border: none;
  border-bottom: 1px solid var(--color-border-light);
  border-radius: var(--radius-sm) var(--radius-sm) 0 0;
  background-color: var(--color-background-secondary);
  color: var(--color-text-primary);
  font-size: var(--text-base);
  font-weight: var(--font-normal);
  line-height: 1.5;
  transition: all var(--duration-normal) var(--ease-out);
  outline: none;
}
.form-field__input--with-start-icon {
  padding-left: var(--space-12);
}
.form-field__input--with-end-icon {
  padding-right: var(--space-12);
}
.form-field__input:hover:not(:focus):not(:disabled) {
  border-bottom-color: var(--color-text-primary);
  background-color: var(--color-background-tertiary);
}
.form-field__input:focus {
  border-bottom-width: 2px;
  border-bottom-color: var(--color-interactive-primary);
  padding-bottom: calc(var(--space-4) - 1px);
  background-color: var(--color-background-tertiary);
}
.form-field__input:disabled {
  background-color: var(--color-background-primary);
  color: var(--color-text-disabled);
  border-bottom-style: dotted;
  cursor: not-allowed;
  opacity: 0.6;
}
.form-field__input:-webkit-autofill, .form-field__input:-webkit-autofill:hover, .form-field__input:-webkit-autofill:focus {
  -webkit-box-shadow: 0 0 0 1000px var(--color-background-secondary) inset;
  -webkit-text-fill-color: var(--color-text-primary);
  border-bottom-color: var(--color-interactive-primary);
}
.form-field__input::placeholder {
  color: var(--color-text-tertiary);
  opacity: 0.8;
}
.form-field__input--sm {
  padding: var(--space-3) var(--space-3);
  font-size: var(--text-sm);
  min-height: 2.5rem;
}
.form-field__input--sm.form-field__input--with-start-icon {
  padding-left: var(--space-10);
}
.form-field__input--sm.form-field__input--with-end-icon {
  padding-right: var(--space-10);
}
.form-field__input--lg {
  padding: var(--space-5) var(--space-4);
  font-size: var(--text-lg);
  min-height: 4rem;
}
.form-field__input--lg.form-field__input--with-start-icon {
  padding-left: var(--space-14);
}
.form-field__input--lg.form-field__input--with-end-icon {
  padding-right: var(--space-14);
}
.form-field__input--floating-label::placeholder {
  opacity: 0;
}
.form-field__input--floating-label:focus::placeholder {
  opacity: 1;
  transition-delay: 150ms;
}
.form-field__textarea {
  width: 100%;
  padding: var(--space-3) var(--space-3);
  min-height: var(--space-20);
  border: 1px solid var(--color-border-medium);
  border-radius: var(--radius-lg);
  background-color: var(--color-background-elevated);
  color: var(--color-text-primary);
  font-size: var(--text-base);
  font-family: inherit;
  line-height: 1.5;
  resize: vertical;
  transition: all var(--duration-fast) var(--ease-out);
}
.form-field__textarea:focus {
  outline: none;
  border-color: var(--color-interactive-primary);
  box-shadow: 0 0 0 3px var(--theme-focus-ring);
}
.form-field__textarea--auto-resize {
  resize: none;
}
.form-field__select {
  width: 100%;
  padding: var(--space-4) var(--space-3);
  padding-right: var(--space-10);
  min-height: 3.5rem;
  border: 1px solid var(--color-border-medium);
  border-radius: var(--radius-lg);
  background-color: var(--color-background-elevated);
  background-image: url("data:image/svg+xml,%3csvg xmlns='http://www.w3.org/2000/svg' viewBox='0 0 24 24' fill='none' stroke='%2364748b' stroke-width='2' stroke-linecap='round' stroke-linejoin='round'%3e%3cpolyline points='6,9 12,15 18,9'%3e%3c/polyline%3e%3c/svg%3e");
  background-repeat: no-repeat;
  background-position: right var(--space-3) center;
  background-size: var(--space-5);
  color: var(--color-text-primary);
  font-size: var(--text-base);
  line-height: 1.5;
  cursor: pointer;
  appearance: none;
  transition: all var(--duration-fast) var(--ease-out);
}
.form-field__select:focus {
  outline: none;
  border-color: var(--color-interactive-primary);
  box-shadow: 0 0 0 3px var(--theme-focus-ring);
}
.form-field__select:disabled {
  cursor: not-allowed;
  opacity: 0.6;
}
.form-field__error {
  display: flex;
  align-items: center;
  gap: var(--space-1);
  margin-top: var(--space-1);
  font-size: var(--text-xs);
  color: var(--color-error);
  font-weight: var(--font-medium);
  animation: slideInDown 0.3s ease-out;
}
.form-field__error i {
  font-size: var(--text-sm);
  animation: bounce 0.6s ease-out;
}
.form-field__help {
  display: flex;
  justify-content: space-between;
  align-items: center;
  margin-top: var(--space-1);
  font-size: var(--text-xs);
  color: var(--color-text-tertiary);
}
.form-field--error .form-field__input,
.form-field--error .form-field__textarea,
.form-field--error .form-field__select {
<<<<<<< HEAD
  border-bottom-color: var(--color-error);
=======
  border-color: var(--color-error);
  background-color: var(--color-error-bg, rgba(220, 38, 38, 0.03));
  animation: errorPulse 0.6s ease-out;
  transition: all var(--duration-fast) ease-out;
>>>>>>> edb5ea2e
}
.form-field--error .form-field__input:focus,
.form-field--error .form-field__textarea:focus,
.form-field--error .form-field__select:focus {
<<<<<<< HEAD
  border-bottom-color: var(--color-error);
  border-bottom-width: 2px;
=======
  border-color: var(--color-error);
  box-shadow: 0 0 0 3px rgba(220, 38, 38, 0.15);
  background-color: var(--color-background-elevated);
>>>>>>> edb5ea2e
}
.form-field--error .form-field__icon-container {
  color: var(--color-error);
  animation: shake 0.4s ease-in-out;
}
.form-field--error .form-field__label {
  color: var(--color-error);
  transition: color var(--duration-fast) ease-out;
}
.form-field--error .form-field__wrapper {
  position: relative;
}
.form-field--error .form-field__wrapper::before {
  content: "";
  position: absolute;
  top: 0;
  left: 0;
  right: 0;
  bottom: 0;
  border: 2px solid var(--color-error);
  border-radius: inherit;
  opacity: 0;
  pointer-events: none;
  animation: errorGlow 0.8s ease-out;
}
.form-field--valid .form-field__input,
.form-field--valid .form-field__textarea,
.form-field--valid .form-field__select {
  border-color: var(--color-success);
  background-color: var(--color-success-bg, rgba(34, 197, 94, 0.03));
  transition: all var(--duration-fast) ease-out;
}
.form-field--valid .form-field__input:focus,
.form-field--valid .form-field__textarea:focus,
.form-field--valid .form-field__select:focus {
  border-color: var(--color-success);
  box-shadow: 0 0 0 3px rgba(34, 197, 94, 0.1);
  background-color: var(--color-background-elevated);
}
.form-field--valid .form-field__icon-container {
  color: var(--color-success);
}
.form-field--valid .form-field__wrapper::after {
  content: "✓";
  position: absolute;
  right: var(--space-3);
  top: 50%;
  transform: translateY(-50%);
  color: var(--color-success);
  font-weight: bold;
  font-size: var(--text-sm);
  opacity: 0;
  animation: successFadeIn 0.5s ease-out 0.2s forwards;
  pointer-events: none;
}
.form-field--error .form-field__label {
  color: var(--color-error) !important;
}

.checkbox {
  position: relative;
  display: inline-flex;
  align-items: center;
  gap: var(--space-3);
  cursor: pointer;
  font-size: var(--text-sm);
  color: var(--color-text-primary);
}
.checkbox input[type=checkbox] {
  position: absolute;
  opacity: 0;
  pointer-events: none;
}
.checkbox__box {
  width: 1.25rem;
  height: 1.25rem;
  border: 2px solid var(--color-border-medium);
  border-radius: var(--radius-sm);
  background: var(--color-background-elevated);
  display: flex;
  align-items: center;
  justify-content: center;
  transition: all var(--duration-fast) var(--ease-out);
  flex-shrink: 0;
}
.checkbox__box::after {
  content: "";
  width: 0.75rem;
  height: 0.75rem;
  background-image: url("data:image/svg+xml,%3csvg viewBox='0 0 16 16' fill='white' xmlns='http://www.w3.org/2000/svg'%3e%3cpath d='m13.854 3.646-7.5 7.5a.5.5 0 0 1-.708 0l-3.5-3.5a.5.5 0 1 1 .708-.708L6 10.293l7.146-7.147a.5.5 0 0 1 .708.708z'/%3e%3c/svg%3e");
  background-size: contain;
  background-repeat: no-repeat;
  background-position: center;
  opacity: 0;
  transform: scale(0.8);
  transition: all var(--duration-fast) var(--ease-out);
}
.checkbox:hover .checkbox__box {
  border-color: var(--color-border-strong);
}
.checkbox input:checked + .checkbox__box {
  background: var(--color-interactive-primary);
  border-color: var(--color-interactive-primary);
}
.checkbox input:checked + .checkbox__box::after {
  opacity: 1;
  transform: scale(1);
}
.checkbox input:focus + .checkbox__box {
  box-shadow: 0 0 0 3px var(--theme-focus-ring);
}
.checkbox input:disabled + .checkbox__box {
  background: var(--color-background-secondary);
  border-color: var(--color-border-light);
  opacity: 0.6;
}

.radio {
  position: relative;
  display: inline-flex;
  align-items: center;
  gap: var(--space-3);
  cursor: pointer;
  font-size: var(--text-sm);
  color: var(--color-text-primary);
}
.radio input[type=radio] {
  position: absolute;
  opacity: 0;
  pointer-events: none;
}
.radio__circle {
  width: 1.25rem;
  height: 1.25rem;
  border: 2px solid var(--color-border-medium);
  border-radius: 50%;
  background: var(--color-background-elevated);
  display: flex;
  align-items: center;
  justify-content: center;
  transition: all var(--duration-fast) var(--ease-out);
  flex-shrink: 0;
}
.radio__circle::after {
  content: "";
  width: 0.5rem;
  height: 0.5rem;
  background: var(--color-interactive-primary);
  border-radius: 50%;
  opacity: 0;
  transform: scale(0.5);
  transition: all var(--duration-fast) var(--ease-out);
}
.radio:hover .radio__circle {
  border-color: var(--color-border-strong);
}
.radio input:checked + .radio__circle {
  border-color: var(--color-interactive-primary);
}
.radio input:checked + .radio__circle::after {
  opacity: 1;
  transform: scale(1);
}
.radio input:focus + .radio__circle {
  box-shadow: 0 0 0 3px var(--theme-focus-ring);
}
.radio input:disabled + .radio__circle {
  background: var(--color-background-secondary);
  border-color: var(--color-border-light);
  opacity: 0.6;
}

.switch {
  position: relative;
  display: inline-flex;
  align-items: center;
  gap: var(--space-3);
  cursor: pointer;
  font-size: var(--text-sm);
  color: var(--color-text-primary);
}
.switch input[type=checkbox] {
  position: absolute;
  opacity: 0;
  pointer-events: none;
}
.switch__track {
  width: 3rem;
  height: 1.5rem;
  background: var(--color-background-secondary);
  border: 1px solid var(--color-border-medium);
  border-radius: var(--radius-full);
  transition: all var(--duration-fast) var(--ease-out);
  position: relative;
  flex-shrink: 0;
}
.switch__track::after {
  content: "";
  position: absolute;
  top: 2px;
  left: 2px;
  width: 1.25rem;
  height: 1.25rem;
  background: var(--color-background-elevated);
  border-radius: 50%;
  transition: all var(--duration-fast) var(--ease-out);
  box-shadow: 0 1px 3px rgba(0, 0, 0, 0.1);
}
.switch:hover .switch__track {
  border-color: var(--color-border-strong);
}
.switch input:checked + .switch__track {
  background: var(--color-interactive-primary);
  border-color: var(--color-interactive-primary);
}
.switch input:checked + .switch__track::after {
  transform: translateX(1.5rem);
}
.switch input:focus + .switch__track {
  box-shadow: 0 0 0 3px var(--theme-focus-ring);
}
.switch input:disabled + .switch__track {
  opacity: 0.6;
  cursor: not-allowed;
}

.form-container {
  max-width: 40rem;
  margin: 0 auto;
  padding: var(--space-6);
}
.form-container--narrow {
  max-width: 30rem;
}
.form-container--wide {
  max-width: 60rem;
}

.form-section {
  padding: var(--space-4);
  background: var(--color-background-secondary);
  border-radius: var(--radius-md);
  margin-bottom: var(--space-6);
}
.form-section__title {
  font-size: var(--text-lg);
  font-weight: var(--font-semibold);
  color: var(--color-text-primary);
  margin: 0 0 var(--space-4) 0;
}

.form-grid {
  display: grid;
  gap: var(--space-4);
}
.form-grid--2 {
  grid-template-columns: repeat(2, 1fr);
}
@media (max-width: 768px) {
  .form-grid--2 {
    grid-template-columns: 1fr;
  }
}
.form-grid--3 {
  grid-template-columns: repeat(3, 1fr);
}
@media (max-width: 1024px) {
  .form-grid--3 {
    grid-template-columns: repeat(2, 1fr);
  }
}
@media (max-width: 768px) {
  .form-grid--3 {
    grid-template-columns: 1fr;
  }
}

.form-actions {
  display: flex;
  gap: var(--space-3);
  justify-content: flex-end;
  margin-top: var(--space-6);
  padding-top: var(--space-4);
  border-top: 1px solid var(--color-border-light);
}
@media (max-width: 640px) {
  .form-actions {
    flex-direction: column-reverse;
  }
}
.form-actions--start {
  justify-content: flex-start;
}
.form-actions--center {
  justify-content: center;
}
.form-actions--between {
  justify-content: space-between;
}

.r-form {
  width: 100%;
  position: relative;
}
.r-form[data-form-state=submitting] {
  pointer-events: none;
  opacity: 0.8;
}
.r-form[data-form-state=disabled] {
  pointer-events: none;
  opacity: 0.6;
}
.r-form[data-form-state=success] .r-form__content {
  opacity: 0.9;
}
.r-form--default {
  max-width: 100%;
}
.r-form--default .r-form__fields {
  display: flex;
  flex-direction: column;
  gap: var(--space-4);
}
.r-form--compact .r-form__fields {
  display: flex;
  flex-direction: column;
  gap: var(--space-3);
}
.r-form--compact .r-form__actions {
  margin-top: var(--space-4) !important;
  padding-top: var(--space-3) !important;
}
.r-form--wide {
  max-width: 100%;
}
.r-form--wide .r-form__fields {
  display: grid;
  grid-template-columns: repeat(auto-fit, minmax(300px, 1fr));
  gap: var(--space-4) var(--space-6);
  align-items: start;
}
@media (max-width: 768px) {
  .r-form--wide .r-form__fields {
    grid-template-columns: 1fr;
    gap: var(--space-4);
  }
}
.r-form--executive {
  background: var(--color-background-elevated);
  border-radius: var(--radius-xl);
  padding: var(--space-8);
  box-shadow: var(--shadow-lg);
  border: 1px solid var(--color-border-light);
}
.r-form--executive .r-form__header {
  padding-bottom: var(--space-6);
  border-bottom: 1px solid var(--color-border-light);
  margin-bottom: var(--space-8) !important;
}
.r-form--executive .r-form__fields {
  gap: var(--space-6);
}
.r-form--executive .r-form__actions {
  margin-top: var(--space-8) !important;
  padding-top: var(--space-6) !important;
  border-top: 1px solid var(--color-border-light);
}
.r-form--modal .r-form__fields {
  gap: var(--space-4);
}
.r-form--modal .r-form__actions {
  margin-top: var(--space-6) !important;
  padding-top: var(--space-4) !important;
  border-top: 1px solid var(--color-border-light);
  background: var(--color-background-secondary);
  margin-left: calc(-1 * var(--space-6));
  margin-right: calc(-1 * var(--space-6));
  margin-bottom: calc(-1 * var(--space-6));
  padding-left: var(--space-6);
  padding-right: var(--space-6);
  padding-bottom: var(--space-6);
}
.r-form__header {
  margin-bottom: var(--space-6);
}
.r-form__title {
  color: var(--color-text-primary);
  display: flex;
  align-items: center;
}
.r-form__title i {
  color: var(--color-interactive-primary);
}
.r-form__description {
  color: var(--color-text-secondary);
  line-height: 1.5;
}
.r-form__validation-summary {
  border: 1px solid var(--color-error);
  background: var(--color-error-bg);
  border-radius: var(--radius-md);
}
.r-form__validation-summary i {
  font-size: 1.25rem;
}
.r-form__validation-summary ul {
  margin-left: var(--space-4);
}
.r-form__success {
  border: 1px solid var(--color-success);
  background: var(--color-success-bg);
  border-radius: var(--radius-md);
}
.r-form__success i {
  font-size: 1.25rem;
}
@media (max-width: 480px) {
  .r-form__actions {
    flex-direction: column;
  }
  .r-form__actions .r-button {
    width: 100%;
  }
}

.r-form-section {
  width: 100%;
  margin-bottom: var(--space-6);
}
.r-form-section:last-child {
  margin-bottom: 0;
}
.r-form-section--none {
  background: transparent;
}
.r-form-section--subtle {
  background: var(--color-background-elevated);
  border-radius: var(--radius-lg);
  padding: var(--space-6);
  border: 1px solid var(--color-border-light);
}
.r-form-section--medium {
  background: var(--color-background-elevated);
  border-radius: var(--radius-lg);
  padding: var(--space-6);
  box-shadow: var(--shadow-md);
  border: 1px solid var(--color-border-light);
}
.r-form-section--high {
  background: var(--color-background-elevated);
  border-radius: var(--radius-xl);
  padding: var(--space-8);
  box-shadow: var(--shadow-lg);
  border: 1px solid var(--color-border-medium);
}
.r-form-section__header {
  margin-bottom: var(--space-4);
}
.r-form-section__header.clickable {
  cursor: pointer;
  user-select: none;
  border-radius: var(--radius-md);
  padding: var(--space-2);
  margin: calc(-1 * var(--space-2));
  transition: background-color var(--duration-fast);
}
.r-form-section__header.clickable:hover {
  background: var(--color-background-secondary);
}
.r-form-section__icon i {
  font-size: 1.5rem;
  color: var(--color-interactive-primary);
}
.r-form-section__title {
  color: var(--color-text-primary);
}
.r-form-section__description {
  color: var(--color-text-secondary);
  line-height: 1.4;
}
.r-form-section__toggle i {
  font-size: 1.5rem;
  transition: transform var(--duration-normal);
}
.r-form-section__content {
  transition: all var(--duration-normal);
}
.r-form-section__content[aria-expanded=false] {
  display: none;
}

.form-grid-2 {
  display: grid;
  grid-template-columns: repeat(2, 1fr);
  gap: var(--space-4) var(--space-6);
}
@media (max-width: 768px) {
  .form-grid-2 {
    grid-template-columns: 1fr;
    gap: var(--space-4);
  }
}

.form-grid-3 {
  display: grid;
  grid-template-columns: repeat(3, 1fr);
  gap: var(--space-4) var(--space-6);
}
@media (max-width: 992px) {
  .form-grid-3 {
    grid-template-columns: repeat(2, 1fr);
  }
}
@media (max-width: 768px) {
  .form-grid-3 {
    grid-template-columns: 1fr;
    gap: var(--space-4);
  }
}

.form-grid-4 {
  display: grid;
  grid-template-columns: repeat(4, 1fr);
  gap: var(--space-4) var(--space-6);
}
@media (max-width: 1200px) {
  .form-grid-4 {
    grid-template-columns: repeat(3, 1fr);
  }
}
@media (max-width: 992px) {
  .form-grid-4 {
    grid-template-columns: repeat(2, 1fr);
  }
}
@media (max-width: 768px) {
  .form-grid-4 {
    grid-template-columns: 1fr;
    gap: var(--space-4);
  }
}

.r-form--dense .r-form__fields {
  gap: var(--space-2);
}
.r-form--dense .r-form__header {
  margin-bottom: var(--space-4);
}
.r-form--dense .r-form__actions {
  margin-top: var(--space-4) !important;
  padding-top: var(--space-3) !important;
  gap: var(--space-2);
}
.r-form--dense .r-form-section {
  padding: var(--space-3);
  margin-bottom: var(--space-4);
}
.r-form--dense .form-grid-2,
.r-form--dense .form-grid-3,
.r-form--dense .form-grid-4 {
  gap: var(--space-2) var(--space-4);
}

.r-form--ultra-dense .r-form__fields {
  gap: var(--space-1);
}
.r-form--ultra-dense .r-form__header {
  margin-bottom: var(--space-2);
}
.r-form--ultra-dense .r-form__header .r-form__title {
  margin-bottom: var(--space-1);
  font-size: var(--text-lg);
}
.r-form--ultra-dense .r-form__header .r-form__description {
  font-size: var(--text-sm);
  line-height: 1.3;
}
.r-form--ultra-dense .r-form__actions {
  margin-top: var(--space-2) !important;
  padding-top: var(--space-2) !important;
  gap: var(--space-2);
}
.r-form--ultra-dense .r-form-section {
  padding: var(--space-2);
  margin-bottom: var(--space-2);
}
.r-form--ultra-dense .r-form-section__title {
  font-size: var(--text-base);
  margin-bottom: var(--space-2);
}
.r-form--ultra-dense .form-grid-2,
.r-form--ultra-dense .form-grid-3,
.r-form--ultra-dense .form-grid-4 {
  gap: var(--space-1) var(--space-2);
}
.r-form--ultra-dense .form-group {
  margin-bottom: var(--space-2);
  gap: var(--space-1);
}
.r-form--ultra-dense .form-group__label {
  margin-bottom: 1px;
  font-size: var(--text-xs);
}

.r-form .form-field {
  width: 100%;
}
.r-form--executive .form-field .form-field__label {
  font-weight: var(--font-semibold);
  font-size: var(--text-sm);
  color: var(--color-text-primary);
}
.form-grid--dense {
  gap: var(--space-2) var(--space-4) !important;
}

.form-grid--ultra-dense {
  gap: var(--space-1) var(--space-2) !important;
}

.r-form__validation-summary {
  padding: var(--space-4);
  background: var(--color-error-light);
  border: var(--border-1) solid var(--color-error);
  border-radius: var(--radius-lg);
  color: var(--color-error-dark);
  font-size: var(--text-sm);
  margin-bottom: var(--space-4);
  animation: fadeInUp var(--duration-normal) ease-out;
}
.r-form__validation-summary-list {
  margin: 0;
  padding-left: var(--space-4);
}
.r-form__validation-summary-list li {
  margin-bottom: var(--space-1);
}

.r-form__success {
  padding: var(--space-4);
  background: var(--color-success-light);
  border: var(--border-1) solid var(--color-success);
  border-radius: var(--radius-lg);
  color: var(--color-success-dark);
  font-size: var(--text-sm);
  margin-bottom: var(--space-4);
  animation: fadeInUp var(--duration-normal) ease-out;
}

.r-form[data-form-state=error] .r-form__content {
  animation: shake 0.5s ease-in-out;
}

@media (prefers-contrast: high) {
  .r-form .r-form__validation-summary {
    border-width: 2px;
  }
  .r-form .r-form-section--subtle,
  .r-form .r-form-section--medium,
  .r-form .r-form-section--high {
    border-width: 2px;
  }
}
@media (prefers-reduced-motion: reduce) {
  .r-form .r-form-section__toggle i,
  .r-form .r-form__validation-summary,
  .r-form .r-form__success {
    transition: none;
    animation: none;
  }
}

.table {
  background: var(--color-background-elevated);
  border-radius: var(--radius-xl);
  border: var(--border-1) solid var(--color-border-light);
  overflow: hidden;
  box-shadow: var(--shadow-lg);
}
.table__header {
  padding: var(--space-6);
  background: linear-gradient(135deg, var(--color-background-elevated) 0%, var(--color-background-secondary) 100%);
  border-bottom: var(--border-1) solid var(--color-border-light);
  display: flex;
  justify-content: space-between;
  align-items: flex-start;
  gap: var(--space-4);
}
@media (max-width: 767px) {
  .table__header {
    padding: var(--space-4);
    flex-direction: column;
    align-items: stretch;
    gap: var(--space-3);
  }
}
.table__header-content {
  flex: 1;
  min-width: 0;
}
.table__header-title {
  font-size: var(--text-xl);
  font-weight: var(--font-semibold);
  color: var(--color-text-primary);
  margin: 0 0 var(--space-1) 0;
  display: flex;
  align-items: center;
  gap: var(--space-2);
}
.table__header-subtitle {
  font-size: var(--text-sm);
  color: var(--color-text-secondary);
  margin: 0;
}
.table__header-actions {
  display: flex;
  gap: var(--space-2);
  flex-wrap: wrap;
}
@media (max-width: 767px) {
  .table__header-actions {
    width: 100%;
    justify-content: stretch;
  }
  .table__header-actions .button {
    flex: 1;
  }
}
.table__filters {
  padding: var(--space-4) var(--space-6);
  background: var(--color-background-secondary);
  border-bottom: var(--border-1) solid var(--color-border-light);
  display: flex;
  gap: var(--space-3);
  flex-wrap: wrap;
  align-items: center;
}
@media (max-width: 767px) {
  .table__filters {
    padding: var(--space-3) var(--space-4);
    flex-direction: column;
    align-items: stretch;
    gap: var(--space-2);
  }
}
.table__filters .input,
.table__filters .select {
  min-width: 0;
  flex: 1;
}
.table__content {
  overflow-x: auto;
  max-height: 70vh;
}
.table__content::-webkit-scrollbar {
  width: 8px;
  height: 8px;
}
.table__content::-webkit-scrollbar-track {
  background: var(--color-background-secondary);
}
.table__content::-webkit-scrollbar-thumb {
  background: var(--color-border-medium);
  border-radius: var(--radius-sm);
}
.table__content::-webkit-scrollbar-thumb:hover {
  background: var(--color-border-strong);
}
.table__table {
  width: 100%;
  border-collapse: collapse;
  font-size: var(--text-sm);
}
.table__table thead {
  background: linear-gradient(135deg, var(--color-background-secondary) 0%, var(--color-background-secondary) 100%);
  position: sticky;
  top: 0;
  z-index: 10;
}
.table__table thead th {
  padding: var(--space-4) var(--space-3);
  text-align: left;
  font-weight: var(--font-semibold);
  color: var(--color-text-primary);
  font-size: var(--text-xs);
  text-transform: uppercase;
  letter-spacing: var(--tracking-wide);
  border-bottom: var(--border-2) solid var(--color-border-medium);
  white-space: nowrap;
}
.table__table thead th:first-child {
  padding-left: var(--space-6);
}
.table__table thead th:last-child {
  padding-right: var(--space-6);
}
.table__table thead th.sortable {
  cursor: pointer;
  user-select: none;
  position: relative;
  transition: background-color var(--duration-fast) var(--ease-out);
}
.table__table thead th.sortable:hover {
  background: var(--color-background-hover);
}
.table__table thead th.sortable::after {
  content: "";
  position: absolute;
  right: var(--space-2);
  top: 50%;
  transform: translateY(-50%);
  width: 0;
  height: 0;
  border-left: 4px solid transparent;
  border-right: 4px solid transparent;
  border-bottom: 6px solid var(--color-text-tertiary);
  opacity: 0.5;
}
.table__table thead th.sortable.sort-asc::after {
  border-bottom: 6px solid var(--color-interactive-primary);
  opacity: 1;
}
.table__table thead th.sortable.sort-desc::after {
  border-bottom: none;
  border-top: 6px solid var(--color-interactive-primary);
  opacity: 1;
}
.table__table tbody tr {
  transition: background-color var(--duration-fast) var(--ease-out);
}
.table__table tbody tr:hover {
  background: var(--color-background-hover);
}
.table__table tbody tr:nth-child(even) {
  background: var(--color-background-primary);
}
.table__table tbody tr:nth-child(even):hover {
  background: var(--color-background-hover);
}
.table__table tbody tr.selected {
  background: var(--color-interactive-primary) !important;
  color: var(--color-text-inverse);
}
.table__table tbody tr.selected:hover {
  background: var(--color-interactive-primary-hover) !important;
}
.table__table tbody tr.highlighted {
  background: var(--color-warning-light) !important;
}
.table__table tbody tr.highlighted:hover {
  background: var(--color-warning-light) !important;
}
.table__table tbody td {
  padding: var(--space-4) var(--space-3);
  color: var(--color-text-secondary);
  border-bottom: var(--border-1) solid var(--color-border-light);
  vertical-align: middle;
}
.table__table tbody td:first-child {
  padding-left: var(--space-6);
}
.table__table tbody td:last-child {
  padding-right: var(--space-6);
}
.table__table tbody td.number {
  text-align: right;
  font-variant-numeric: tabular-nums;
}
.table__table tbody td.currency {
  text-align: right;
  font-variant-numeric: tabular-nums;
  font-weight: var(--font-medium);
  color: var(--color-text-primary);
}
.table__table tbody td.date {
  font-variant-numeric: tabular-nums;
  color: var(--color-text-tertiary);
}
.table__table tbody td.status {
  text-align: center;
}
.table__table tbody td.actions {
  text-align: right;
}
.table__footer {
  padding: var(--space-4) var(--space-6);
  background: var(--color-background-secondary);
  border-top: var(--border-1) solid var(--color-border-light);
  display: flex;
  justify-content: space-between;
  align-items: center;
  gap: var(--space-4);
}
@media (max-width: 767px) {
  .table__footer {
    padding: var(--space-3) var(--space-4);
    flex-direction: column;
    align-items: stretch;
    gap: var(--space-3);
  }
}
.table__footer-info {
  font-size: var(--text-sm);
  color: var(--color-text-secondary);
  display: flex;
  align-items: center;
  gap: var(--space-2);
}
.table__footer-info strong {
  color: var(--color-text-primary);
  font-weight: var(--font-semibold);
}
.table__footer-pagination {
  display: flex;
  gap: var(--space-2);
  align-items: center;
}
@media (max-width: 767px) {
  .table__footer-pagination {
    justify-content: center;
    width: 100%;
  }
}
.table--compact .table__table thead th {
  padding: var(--space-3) var(--space-2);
}
.table--compact .table__table tbody td {
  padding: var(--space-3) var(--space-2);
}
.table--bordered .table__table tbody td {
  border-right: var(--border-1) solid var(--color-border-light);
}
.table--bordered .table__table tbody td:last-child {
  border-right: none;
}
.table--bordered .table__table thead th {
  border-right: var(--border-1) solid var(--color-border-light);
}
.table--bordered .table__table thead th:last-child {
  border-right: none;
}
.table--striped .table__table tbody tr:nth-child(even) {
  background: var(--color-background-secondary);
}
.table--hover .table__table tbody tr {
  cursor: pointer;
}
.table--hover .table__table tbody tr:hover {
  background: var(--color-background-elevated);
}

.table-empty {
  padding: var(--space-12) var(--space-6);
  text-align: center;
  color: var(--color-text-tertiary);
}
.table-empty h3 {
  font-size: var(--text-lg);
  font-weight: var(--font-semibold);
  color: var(--color-text-secondary);
  margin: 0 0 var(--space-2) 0;
}
.table-empty p {
  font-size: var(--text-sm);
  color: var(--color-text-tertiary);
  margin: 0 0 var(--space-4) 0;
}

.table--loading {
  position: relative;
}
.table--loading::after {
  content: "";
  position: absolute;
  inset: 0;
  background: var(--color-overlay-light);
  backdrop-filter: blur(2px);
  display: flex;
  align-items: center;
  justify-content: center;
  z-index: 100;
}

.table-cell-primary {
  display: flex;
  flex-direction: column;
  gap: var(--space-1);
}
.table-cell-primary__title {
  font-weight: var(--font-semibold);
  color: var(--color-text-primary);
  line-height: 1.3;
}
.table-cell-primary__subtitle {
  font-size: var(--text-xs);
  color: var(--color-text-secondary);
  line-height: 1.4;
  display: -webkit-box;
  -webkit-line-clamp: 2;
  -webkit-box-orient: vertical;
  overflow: hidden;
  text-overflow: ellipsis;
  max-width: 300px;
}

.table-cell-icon {
  display: flex;
  align-items: center;
  gap: var(--space-2);
}
.table-cell-icon .material-symbols-rounded {
  font-size: 16px;
  color: var(--color-interactive-primary);
  flex-shrink: 0;
}

.table-cell-muted {
  font-size: var(--text-sm);
  color: var(--color-text-secondary);
}

.table-code {
  background: var(--color-background-secondary);
  padding: var(--space-1) var(--space-2);
  border-radius: var(--radius-md);
  font-size: var(--text-xs);
  font-family: var(--font-mono);
  color: var(--color-text-primary);
  border: var(--border-1) solid var(--color-border-light);
}

.table-amount {
  display: flex;
  flex-direction: column;
  gap: var(--space-1);
}
.table-amount__value {
  font-weight: var(--font-semibold);
  color: var(--color-success);
  font-size: var(--text-sm);
}
.table-amount__currency {
  font-size: var(--text-xs);
  color: var(--color-text-secondary);
  text-transform: uppercase;
}

.table-status {
  display: inline-flex;
  align-items: center;
  gap: var(--space-1);
  padding: var(--space-1) var(--space-2);
  border-radius: var(--radius-full);
  font-size: var(--text-xs);
  font-weight: var(--font-medium);
  text-transform: uppercase;
  letter-spacing: 0.025em;
}
.table-status__dot {
  width: 6px;
  height: 6px;
  border-radius: var(--radius-full);
  flex-shrink: 0;
}
.table-status--active {
  background: var(--color-success-background);
  color: var(--color-success-text);
}
.table-status--active .table-status__dot {
  background: var(--color-success);
}
.table-status--inactive {
  background: var(--color-error-background);
  color: var(--color-error-text);
}
.table-status--inactive .table-status__dot {
  background: var(--color-error);
}
.table-status--pending {
  background: var(--color-warning-background);
  color: var(--color-warning-text);
}
.table-status--pending .table-status__dot {
  background: var(--color-warning);
}
.table-status--draft {
  background: var(--color-background-secondary);
  color: var(--color-text-secondary);
}
.table-status--draft .table-status__dot {
  background: var(--color-border-medium);
}

.table-actions {
  display: flex;
  gap: var(--space-1);
  align-items: center;
}
.table-actions__button {
  padding: var(--space-1) var(--space-2);
  border-radius: var(--radius-sm);
  background: transparent;
  border: none;
  color: var(--color-text-secondary);
  cursor: pointer;
  transition: all 0.2s ease;
  font-size: var(--text-sm);
}
.table-actions__button:hover {
  background: var(--color-background-hover);
  color: var(--color-text-primary);
}
.table-actions__button--primary {
  color: var(--color-interactive-primary);
}
.table-actions__button--primary:hover {
  background: var(--color-background-primary-hover);
}
.table-actions__button--danger {
  color: var(--color-error);
}
.table-actions__button--danger:hover {
  background: var(--color-background-error-hover);
}

.table-checkbox-column {
  width: 40px;
  text-align: center;
}
.table-checkbox-column input[type=checkbox] {
  width: 16px;
  height: 16px;
  margin: 0;
  cursor: pointer;
}

.table__row--inactive {
  opacity: 0.6;
}
.table__row--inactive .table-cell-primary__title {
  color: var(--color-text-secondary);
}

.table__row--selected {
  background: var(--color-background-primary-hover);
}
.table__row--selected:hover {
  background: var(--color-background-primary-hover);
}

@media (max-width: 767px) {
  .table-actions {
    gap: 0;
  }
  .table-actions__button {
    padding: var(--space-1);
  }
  .table-actions__button-text {
    display: none;
  }
  .table-cell-primary__subtitle {
    display: none;
  }
  .table-cell-icon .material-symbols-rounded {
    display: none;
  }
  .table-amount {
    flex-direction: row;
    align-items: center;
    gap: var(--space-2);
  }
  .table-amount__currency {
    display: none;
  }
}
.badge {
  display: inline-flex;
  align-items: center;
  gap: var(--space-1);
  padding: var(--space-1) var(--space-3);
  border-radius: var(--radius-full);
  font-size: var(--text-xs);
  font-weight: var(--font-bold);
  text-transform: uppercase;
  letter-spacing: var(--tracking-wide);
  background: linear-gradient(135deg, var(--color-background-elevated) 0%, var(--color-background-secondary) 100%);
  border: var(--border-1) solid var(--color-border-light);
  box-shadow: var(--shadow-sm);
  transition: all var(--duration-fast) var(--ease-out);
  white-space: nowrap;
}
.badge--primary {
  color: var(--color-text-on-primary);
  background: var(--gradient-primary);
  border-color: transparent;
  box-shadow: var(--shadow-sm);
}
.badge--secondary {
  color: var(--color-text-on-primary);
  background: var(--gradient-secondary);
  border-color: transparent;
  box-shadow: var(--shadow-sm);
}
.badge--success {
  color: var(--color-success-dark);
  background: var(--color-success-light);
  border-color: var(--color-success);
  box-shadow: var(--shadow-sm);
}
.badge--warning {
  color: var(--color-warning-dark);
  background: var(--color-warning-light);
  border-color: var(--color-warning);
  box-shadow: var(--shadow-sm);
}
.badge--error, .badge--danger {
  color: var(--color-error-dark);
  background: var(--color-error-light);
  border-color: var(--color-error);
  box-shadow: var(--shadow-sm);
}
.badge--info {
  color: var(--color-info-dark);
  background: var(--color-info-light);
  border-color: var(--color-info);
  box-shadow: var(--shadow-sm);
}
.badge--active {
  color: var(--color-success-dark);
  background: var(--color-success-light);
  border-color: var(--color-success);
  position: relative;
}
.badge--active::before {
  content: "";
  position: absolute;
  left: var(--space-1);
  top: 50%;
  transform: translateY(-50%);
  width: 6px;
  height: 6px;
  background: var(--color-success);
  border-radius: 50%;
  animation: pulseRing 2s infinite;
}
.badge--inactive {
  color: var(--color-text-tertiary);
  background: var(--color-background-secondary);
  border-color: var(--color-border-light);
  opacity: 0.8;
}
.badge--pending {
  color: var(--color-warning-dark);
  background: var(--color-warning-light);
  border-color: var(--color-warning);
  animation: pulseSoft 2s ease-in-out infinite;
}
.badge--small, .badge--sm {
  padding: 0 var(--space-2);
  font-size: 0.625rem;
  gap: 2px;
}
.badge--large, .badge--lg {
  padding: var(--space-2) var(--space-4);
  font-size: var(--text-sm);
  gap: var(--space-2);
}
.badge--clickable {
  cursor: pointer;
}
.badge--clickable:hover {
  transform: translateY(-1px);
  box-shadow: var(--shadow-md);
}
.badge--clickable:active {
  transform: translateY(0);
}
.badge--glass {
  background: var(--glass-bg-medium);
  backdrop-filter: blur(var(--blur-md));
  border-color: var(--glass-border-light);
}
.badge--gradient {
  background: var(--gradient-executive);
  border: none;
  color: var(--color-text-primary);
}
.badge--outline {
  background: transparent;
}
.badge--outline-primary {
  color: var(--color-interactive-primary);
  border-color: var(--color-interactive-primary);
}
.badge--outline-success {
  color: var(--color-success);
  border-color: var(--color-success);
}
.badge--outline-warning {
  color: var(--color-warning);
  border-color: var(--color-warning);
}
.badge--outline-error {
  color: var(--color-error);
  border-color: var(--color-error);
}
.badge--pill {
  padding: var(--space-1) var(--space-4);
  border-radius: var(--radius-full);
}
.badge--dot::before {
  content: "";
  width: 8px;
  height: 8px;
  border-radius: 50%;
  background: currentColor;
  margin-right: var(--space-1);
}
.badge--priority-critical {
  background: var(--color-error-light);
  color: var(--color-error-dark);
  border: var(--border-1) solid var(--color-error);
  font-weight: var(--font-bold);
  text-transform: uppercase;
  letter-spacing: var(--tracking-wide);
}
.badge--priority-high {
  background: var(--color-warning-light);
  color: var(--color-warning-dark);
  border: var(--border-1) solid var(--color-warning);
  font-weight: var(--font-bold);
  text-transform: uppercase;
  letter-spacing: var(--tracking-wide);
}
.badge--priority-medium {
  background: var(--color-info-light);
  color: var(--color-info-dark);
  border: var(--border-1) solid var(--color-info);
  font-weight: var(--font-bold);
  text-transform: uppercase;
  letter-spacing: var(--tracking-wide);
}
.badge--priority-low {
  background: var(--color-background-secondary);
  color: var(--color-text-secondary);
  border: var(--border-1) solid var(--color-border-medium);
  font-weight: var(--font-bold);
  text-transform: uppercase;
  letter-spacing: var(--tracking-wide);
}

.alert {
  padding: 1rem;
  margin-bottom: 1rem;
  display: flex;
  align-items: center;
  gap: 0.75rem;
  border-radius: 0.375rem;
  transition: all 200ms ease-in-out;
}
.alert__icon {
  flex-shrink: 0;
  font-size: 1.25rem;
}
.alert__content {
  flex: 1;
}
.alert__title {
  font-weight: var(--font-semibold);
  margin-bottom: 0.25rem;
}
.alert__message {
  color: var(--text-secondary);
  font-size: var(--text-sm);
}
.alert__close {
  padding: 0.5rem;
  margin-left: auto;
  opacity: 0.7;
}
.alert__close:hover {
  opacity: 1;
}

.alert--info {
  background: var(--alert-info-bg);
  color: var(--alert-info-text);
  border-left: 4px solid var(--alert-info-border);
}
.alert--info .alert__icon {
  color: var(--alert-info-border);
}
.alert--success {
  background: var(--alert-success-bg);
  color: var(--alert-success-text);
  border-left: 4px solid var(--alert-success-border);
}
.alert--success .alert__icon {
  color: var(--alert-success-border);
}
.alert--warning {
  background: var(--alert-warning-bg);
  color: var(--alert-warning-text);
  border-left: 4px solid var(--alert-warning-border);
}
.alert--warning .alert__icon {
  color: var(--alert-warning-border);
}
.alert--error {
  background: var(--alert-error-bg);
  color: var(--alert-error-text);
  border-left: 4px solid var(--alert-error-border);
}
.alert--error .alert__icon {
  color: var(--alert-error-border);
}

.alert--sm {
  padding: 0.5rem 0.75rem;
  font-size: var(--text-sm);
}
.alert--sm .alert__icon {
  font-size: 1rem;
}
.alert--lg {
  padding: 1.25rem 1.5rem;
}
.alert--lg .alert__icon {
  font-size: 1.5rem;
}
.alert--lg .alert__title {
  font-size: var(--text-lg);
}

.alert--dismissible {
  padding-right: 3rem;
}
.alert--outline {
  background: transparent;
  border: 1px solid currentColor;
}
.alert--outline.alert--info {
  color: var(--alert-info-border);
  border-color: var(--alert-info-border);
}
.alert--outline.alert--success {
  color: var(--alert-success-border);
  border-color: var(--alert-success-border);
}
.alert--outline.alert--warning {
  color: var(--alert-warning-border);
  border-color: var(--alert-warning-border);
}
.alert--outline.alert--error {
  color: var(--alert-error-border);
  border-color: var(--alert-error-border);
}

.alert--animated {
  animation: fadeInUp 200ms ease-out;
}

.banner {
  width: 100%;
  padding: var(--space-4);
  display: flex;
  align-items: center;
  gap: var(--space-3);
  border-top: 4px solid;
  background: var(--color-background-elevated);
}
.banner--info {
  border-top-color: var(--color-info);
}
.banner--info .banner__icon {
  color: var(--color-info);
}
.banner--success {
  border-top-color: var(--color-success);
}
.banner--success .banner__icon {
  color: var(--color-success);
}
.banner--warning {
  border-top-color: var(--color-warning);
}
.banner--warning .banner__icon {
  color: var(--color-warning);
}
.banner--error {
  border-top-color: var(--color-error);
}
.banner--error .banner__icon {
  color: var(--color-error);
}
.banner--sticky {
  position: sticky;
  top: 0;
  z-index: var(--z-sticky);
  box-shadow: var(--shadow-md);
}
.banner__icon {
  font-size: 1.5rem;
  flex-shrink: 0;
}
.banner__content {
  flex: 1;
}
.banner__message {
  font-size: var(--text-sm);
  color: var(--color-text-primary);
}
.banner__actions {
  display: flex;
  gap: var(--space-2);
  flex-shrink: 0;
}

.tabs {
  display: flex;
  flex-direction: column;
  background: var(--color-background-elevated);
  border-radius: var(--radius-xl);
  overflow: hidden;
  box-shadow: 0 4px 20px rgba(0, 0, 0, 0.05);
  border: var(--border-1) solid var(--color-border-light);
}
.tabs__nav {
  display: flex;
  background: linear-gradient(135deg, var(--color-background-elevated) 0%, var(--color-background-secondary) 100%);
  border-bottom: var(--border-1) solid var(--color-border-light);
  padding: var(--space-1) var(--space-2);
  gap: var(--space-1);
  overflow-x: auto;
}
@media (max-width: 767px) {
  .tabs__nav {
    padding: var(--space-1);
  }
}
.tabs__nav::-webkit-scrollbar {
  height: 4px;
}
.tabs__nav::-webkit-scrollbar-track {
  background: transparent;
}
.tabs__nav::-webkit-scrollbar-thumb {
  background: var(--color-border-medium);
  border-radius: var(--radius-sm);
}
.tabs__tab {
  display: flex;
  align-items: center;
  gap: var(--space-2);
  padding: var(--space-3) var(--space-5);
  border-radius: var(--radius-lg);
  font-size: var(--text-sm);
  font-weight: var(--font-medium);
  color: var(--color-text-secondary);
  background: transparent;
  border: none;
  cursor: pointer;
  transition: all var(--duration-fast) var(--ease-out);
  white-space: nowrap;
  position: relative;
  min-height: 2.75rem;
}
@media (max-width: 767px) {
  .tabs__tab {
    padding: var(--space-2) var(--space-4);
    font-size: var(--text-xs);
  }
}
.tabs__tab .badge {
  margin-left: var(--space-1);
  transform: scale(0.85);
}
.tabs__tab:hover {
  color: var(--color-text-primary);
  background: var(--color-background-hover);
  transform: translateY(-1px);
}
.tabs__tab--active, .tabs__tab.active {
  color: var(--color-text-on-primary);
  background: var(--gradient-primary);
  box-shadow: var(--shadow-md);
}
.tabs__tab--active:hover, .tabs__tab.active:hover {
  transform: translateY(-1px);
  box-shadow: var(--shadow-lg);
}
.tabs__tab:disabled, .tabs__tab[disabled] {
  opacity: var(--disabled-opacity);
  cursor: not-allowed;
  pointer-events: none;
}
.tabs__tab--loading {
  position: relative;
}
.tabs__tab--loading::after {
  content: "";
  position: absolute;
  top: 50%;
  right: var(--space-2);
  width: 12px;
  height: 12px;
  margin-top: -6px;
  border: 2px solid transparent;
  border-top-color: currentColor;
  border-radius: 50%;
  animation: spin 0.8s linear infinite;
}
.tabs__content {
  flex: 1;
  padding: var(--space-6);
  background: var(--color-background-elevated);
  min-height: 20rem;
}
@media (max-width: 767px) {
  .tabs__content {
    padding: var(--space-4);
  }
}
.tabs--pills .tabs__nav {
  background: var(--color-background-secondary);
  border-radius: var(--radius-full);
  padding: var(--space-1);
  margin: var(--space-2);
  border: none;
}
.tabs--pills .tabs__tab {
  border-radius: var(--radius-full);
}
.tabs--pills .tabs__tab--active {
  background: var(--color-background-elevated);
  color: var(--color-text-primary);
  box-shadow: 0 2px 8px rgba(0, 0, 0, 0.1);
}
.tabs--pills .tabs__content {
  border-radius: 0 0 var(--radius-xl) var(--radius-xl);
}
.tabs--underline {
  background: transparent;
  box-shadow: none;
  border: none;
}
.tabs--underline .tabs__nav {
  background: transparent;
  border-bottom: var(--border-2) solid var(--color-border-light);
  border-radius: 0;
  padding: 0;
  gap: var(--space-6);
}
.tabs--underline .tabs__tab {
  border-radius: 0;
  padding: var(--space-4) var(--space-2);
  position: relative;
  background: transparent;
}
.tabs--underline .tabs__tab::after {
  content: "";
  position: absolute;
  bottom: -2px;
  left: 0;
  right: 0;
  height: 2px;
  background: transparent;
  transition: background var(--duration-fast) var(--ease-out);
}
.tabs--underline .tabs__tab--active {
  color: var(--color-interactive-primary);
  background: transparent;
  box-shadow: none;
}
.tabs--underline .tabs__tab--active::after {
  background: var(--color-interactive-primary);
}
.tabs--underline .tabs__tab:hover {
  background: transparent;
  transform: none;
}
.tabs--underline .tabs__tab:hover::after {
  background: var(--color-border-medium);
}
.tabs--underline .tabs__content {
  background: transparent;
  padding-top: var(--space-6);
}
.tabs--vertical {
  flex-direction: row;
}
.tabs--vertical .tabs__nav {
  flex-direction: column;
  border-bottom: none;
  border-right: var(--border-1) solid var(--color-border-light);
  min-width: 12rem;
  padding: var(--space-2);
}
.tabs--vertical .tabs__tab {
  justify-content: flex-start;
  width: 100%;
  text-align: left;
}
.tabs--vertical .tabs__content {
  flex: 1;
}
.tabs--glass {
  background: var(--glass-bg-medium);
  backdrop-filter: blur(var(--blur-lg));
  border: var(--border-1) solid var(--glass-border-light);
}
.tabs--glass .tabs__nav {
  background: rgba(255, 255, 255, 0.05);
  border-color: var(--glass-border-light);
}
.tabs--glass .tabs__content {
  background: transparent;
}

.tab-header {
  display: flex;
  justify-content: space-between;
  align-items: flex-start;
  gap: var(--space-4);
  margin-bottom: var(--space-6);
}
@media (max-width: 767px) {
  .tab-header {
    flex-direction: column;
    align-items: stretch;
    gap: var(--space-3);
    margin-bottom: var(--space-4);
  }
}
.tab-header__content {
  flex: 1;
  min-width: 0;
}
.tab-header__title {
  margin: 0 0 var(--space-1) 0;
  font-size: var(--text-2xl);
  font-weight: var(--font-semibold);
  color: var(--color-text-primary);
  display: flex;
  align-items: center;
  gap: var(--space-2);
}
@media (max-width: 767px) {
  .tab-header__title {
    font-size: var(--text-xl);
  }
}
.tab-header__subtitle {
  margin: 0;
  font-size: var(--text-sm);
  color: var(--color-text-secondary);
  line-height: var(--leading-relaxed);
}
.tab-header__actions {
  display: flex;
  gap: var(--space-2);
  flex-wrap: wrap;
}
@media (max-width: 767px) {
  .tab-header__actions {
    width: 100%;
    justify-content: stretch;
  }
  .tab-header__actions .button {
    flex: 1;
  }
}

.tab-content {
  display: flex;
  flex-direction: column;
  gap: var(--space-6);
}
@media (max-width: 767px) {
  .tab-content {
    gap: var(--space-4);
  }
}
.tab-content--loading {
  position: relative;
  min-height: 20rem;
}
.tab-content--loading::after {
  content: "";
  position: absolute;
  inset: 0;
  background: var(--color-overlay-light);
  backdrop-filter: blur(2px);
  display: flex;
  align-items: center;
  justify-content: center;
  border-radius: inherit;
}

.accordion {
  display: flex;
  flex-direction: column;
}
.accordion__item {
  background: var(--color-background-elevated);
}
.accordion__item:first-child .accordion__header {
  border-top-left-radius: var(--radius-md);
  border-top-right-radius: var(--radius-md);
}
.accordion__item:last-child .accordion__header {
  border-bottom-left-radius: var(--radius-md);
  border-bottom-right-radius: var(--radius-md);
}
.accordion__item:last-child.accordion__item--expanded .accordion__collapse {
  border-bottom-left-radius: var(--radius-md);
  border-bottom-right-radius: var(--radius-md);
}
.accordion__item--expanded .accordion__header {
  border-bottom-left-radius: 0;
  border-bottom-right-radius: 0;
}
.accordion__item--disabled {
  opacity: 0.6;
}
.accordion__item--disabled .accordion__header {
  cursor: not-allowed;
}
.accordion__header {
  width: 100%;
  display: flex;
  align-items: center;
  gap: 0.75rem;
  padding: 1rem;
  background: transparent;
  border: none;
  text-align: left;
  cursor: pointer;
  transition: background-color var(--duration-fast) ease-out;
}
.accordion__header:hover:not(.accordion__header--disabled) {
  background: var(--color-background-hover);
}
.accordion__header:focus-visible {
  z-index: 1;
}
.accordion__header:focus-visible:focus {
  outline: none;
  box-shadow: 0 0 0 0.1875rem hsla(212, 86%, 64%, 0.3);
}
.accordion__header--disabled {
  cursor: not-allowed;
}
.accordion__header--disabled:hover {
  background: transparent;
}
.accordion__header-content {
  flex: 1;
  display: flex;
  align-items: center;
  gap: 0.5rem;
  min-width: 0;
}
.accordion__header-icon {
  font-size: 1.25rem;
  color: var(--color-text-secondary);
  flex-shrink: 0;
}
.accordion__title {
  font-size: var(--text-base);
  font-weight: var(--font-medium);
  color: var(--color-text-primary);
  line-height: 1.5;
}
.accordion__subtitle {
  font-size: var(--text-sm);
  color: var(--color-text-secondary);
  margin-left: auto;
}
.accordion__icon {
  font-size: 1.25rem;
  color: var(--color-text-secondary);
  transition: transform 200ms ease-out;
  flex-shrink: 0;
}
.accordion__collapse {
  overflow: hidden;
  transition: height 200ms ease-out;
  height: 0;
}
.accordion__collapse--expanded {
  height: auto;
}
.accordion__body {
  padding: 1rem;
  color: var(--color-text-secondary);
  font-size: var(--text-sm);
  line-height: 1.6;
}
.accordion--bordered {
  border: 1px solid var(--color-border-light);
  border-radius: var(--radius-md);
}
.accordion--bordered .accordion__item:not(:last-child) {
  border-bottom: 1px solid var(--color-border-light);
}
.accordion--separated {
  gap: 0.5rem;
}
.accordion--separated .accordion__item {
  border: 1px solid var(--color-border-light);
  border-radius: var(--radius-md);
}
.accordion--separated .accordion__item:not(:last-child) {
  border-bottom: 1px solid var(--color-border-light);
}
.accordion--flush .accordion__item {
  background: transparent;
}
.accordion--flush .accordion__item:first-child .accordion__header {
  border-radius: 0;
}
.accordion--flush .accordion__item:last-child .accordion__header {
  border-radius: 0;
}
.accordion--flush .accordion__header {
  padding-left: 0;
  padding-right: 0;
}
.accordion--flush .accordion__body {
  padding-left: 0;
  padding-right: 0;
}
.accordion--filled .accordion__item--expanded .accordion__header {
  background: var(--color-background-secondary);
}
.accordion--icon-left .accordion__icon {
  order: -1;
}

.accordion__item--expanded .accordion__body {
  animation: fadeInUp 200ms ease-out;
}

[data-theme=dark] .accordion__header:hover:not(.accordion__header--disabled) {
  background: var(--color-background-hover);
}

.dropdown {
  position: relative;
}
.dropdown__trigger {
  background: none;
  border: none;
  margin: 0;
  padding: 0;
  cursor: pointer;
  transition: var(--transition-colors);
  width: 100%;
  text-align: left;
}
.dropdown__trigger:hover {
  opacity: 0.8;
}
.dropdown__trigger:focus {
  outline: var(--border-2) solid var(--color-interactive-focus);
  outline-offset: var(--border-2);
  border-radius: var(--radius-sm);
}
.dropdown__viewport {
  position: absolute;
  left: 0;
  right: 0;
  z-index: var(--z-dropdown);
}
.dropdown__content {
  background: var(--color-background-elevated);
  border: var(--border-1) solid var(--color-border-light);
  border-radius: var(--radius-lg);
  box-shadow: var(--shadow-lg);
  min-width: var(--container-xs);
  max-width: min(400px, 90vw);
  max-height: min(400px, 40vh);
  overflow-y: auto;
  width: max-content;
  animation: dropdownSlideIn var(--duration-normal) var(--ease-out);
}
.dropdown__content::-webkit-scrollbar {
  width: 4px;
}
.dropdown__content::-webkit-scrollbar-track {
  background: transparent;
}
.dropdown__content::-webkit-scrollbar-thumb {
  background: var(--color-border-medium);
  border-radius: 2px;
}
.dropdown__content::-webkit-scrollbar-thumb:hover {
  background: var(--color-border-strong);
}
.dropdown--top .dropdown__content, .dropdown--topend .dropdown__content, .dropdown--topstart .dropdown__content {
  animation: dropdownSlideUp var(--duration-normal) var(--ease-out);
}
.dropdown--bottom .dropdown__viewport {
  top: calc(100% + var(--space-2));
}
.dropdown--top .dropdown__viewport {
  bottom: calc(100% + var(--space-2));
  top: auto;
}
.dropdown--topend .dropdown__viewport {
  bottom: calc(100% + var(--space-2));
  top: auto;
  left: auto;
  right: 0;
}
.dropdown--topstart .dropdown__viewport {
  bottom: calc(100% + var(--space-2));
  top: auto;
  left: 0;
  right: auto;
}
.dropdown--bottomend .dropdown__viewport {
  top: calc(100% + var(--space-2));
  left: auto;
  right: 0;
}
.dropdown--bottomstart .dropdown__viewport {
  top: calc(100% + var(--space-2));
  left: 0;
  right: auto;
}
.dropdown--auto .dropdown__viewport {
  top: calc(100% + var(--space-2));
}
@media (max-height: 800px) {
  .dropdown--auto .dropdown__viewport {
    top: calc(-250px - var(--space-3));
  }
}
@media (max-height: 600px) {
  .dropdown--auto .dropdown__viewport {
    top: calc(-200px - var(--space-3));
  }
}
.dropdown__header, .dropdown__footer {
  padding: var(--space-3) var(--space-4);
  background: var(--color-background-secondary);
  border-bottom: var(--border-1) solid var(--color-border-light);
  font-size: var(--text-sm);
  font-weight: var(--font-medium);
  color: var(--color-text-primary);
}
.dropdown__footer {
  border-bottom: none;
  border-top: var(--border-1) solid var(--color-border-light);
}
.dropdown__loading {
  display: flex;
  align-items: center;
  justify-content: center;
  gap: var(--space-2);
  padding: var(--space-4);
  color: var(--color-text-secondary);
  font-size: var(--text-sm);
}
.dropdown__item {
  background: none;
  border: none;
  margin: 0;
  padding: 0;
  display: flex;
  align-items: center;
  gap: var(--space-3);
  width: 100%;
  padding: var(--space-3) var(--space-4);
  text-align: left;
  color: var(--color-text-secondary);
  transition: all var(--duration-normal) var(--ease-out);
  cursor: pointer;
  position: relative;
}
.dropdown__item i {
  font-size: var(--icon-base);
  width: var(--icon-base);
  flex-shrink: 0;
}
.dropdown__item span {
  flex: 1;
  font-size: var(--text-sm);
  font-weight: var(--font-medium);
}
.dropdown__item:hover:not(.dropdown__item--disabled) {
  background: var(--color-interactive-light);
  color: var(--color-text-primary);
}
.dropdown__item--active {
  background: var(--color-interactive-primary);
  color: var(--color-text-inverse);
  font-weight: var(--font-semibold);
}
.dropdown__item--active::before {
  content: "";
  position: absolute;
  left: 0;
  top: 50%;
  transform: translateY(-50%);
  width: 3px;
  height: 60%;
  background: var(--color-text-inverse);
  border-radius: 0 2px 2px 0;
}
.dropdown__item--disabled {
  opacity: 0.5;
  cursor: not-allowed;
}
.dropdown__item--disabled:hover {
  background: none;
  color: var(--color-text-secondary);
}
.dropdown__item > i:last-child {
  margin-left: auto;
}
.dropdown__separator {
  height: var(--border-1);
  background: var(--color-border-light);
  margin: var(--space-2) 0;
}

.dropdown-backdrop {
  position: fixed;
  top: 0;
  left: 0;
  right: 0;
  bottom: 0;
  z-index: calc(var(--z-dropdown) - 1);
  background: transparent;
  cursor: default;
}

.switcher {
  display: flex;
  position: relative;
}
.switcher--horizontal {
  flex-direction: row;
  align-items: center;
  gap: var(--space-1);
}
.switcher--vertical {
  flex-direction: column;
  align-items: stretch;
  gap: var(--space-1);
}
.switcher__item {
  background: none;
  border: none;
  padding: 0;
  margin: 0;
  font: inherit;
  color: inherit;
  text-decoration: none;
  cursor: pointer;
  outline: none;
  position: relative;
  display: flex;
  align-items: center;
  justify-content: center;
  gap: var(--space-2);
  padding: var(--space-2) var(--space-3);
  border-radius: var(--radius-md);
  background: var(--color-background-elevated);
  border: var(--border-1) solid var(--color-border-light);
  color: var(--color-text-secondary);
  font-size: var(--text-sm);
  font-weight: var(--font-medium);
  transition: var(--transition-all);
  cursor: pointer;
  user-select: none;
}
.switcher__item:hover:not(.switcher__item--disabled):not(.switcher__item--loading) {
  background: var(--color-background-hover);
  color: var(--color-text-primary);
  border-color: var(--color-border-medium);
  transform: translateY(-0.0625rem);
}
.switcher__item:focus-visible {
  outline: var(--border-2) solid var(--color-interactive-focus);
  outline-offset: var(--border-2);
}
.switcher__item--active {
  background: var(--color-interactive-primary);
  color: var(--color-text-on-primary);
  border-color: var(--color-interactive-primary);
  font-weight: var(--font-semibold);
}
.switcher__item--active:hover {
  background: var(--color-interactive-primary-hover);
  border-color: var(--color-interactive-primary-hover);
  transform: none;
}
.switcher__item--disabled {
  opacity: var(--disabled-opacity);
  cursor: not-allowed;
}
.switcher__item--disabled:hover {
  transform: none;
}
.switcher__item--loading {
  cursor: wait;
}
.switcher__item--loading .switcher__loading {
  color: var(--color-interactive-primary);
}
.switcher__label {
  font-weight: inherit;
  overflow: hidden;
  text-overflow: ellipsis;
  white-space: nowrap;
}
.switcher__check {
  color: var(--color-success);
  font-size: var(--text-sm);
  margin-left: auto;
  flex-shrink: 0;
}
.switcher__loading {
  color: var(--color-interactive-primary);
  font-size: var(--text-sm);
  margin-left: auto;
  flex-shrink: 0;
}
.switcher--small .switcher__item {
  padding: var(--space-1) var(--space-2);
  font-size: var(--text-xs);
}
.switcher--large .switcher__item {
  padding: var(--space-3) var(--space-4);
  font-size: var(--text-base);
}
.switcher--compact {
  gap: 0;
}
.switcher--compact .switcher__item {
  border-radius: 0;
  border-right: none;
}
.switcher--compact .switcher__item:first-child {
  border-radius: var(--radius-md) 0 0 var(--radius-md);
}
.switcher--compact .switcher__item:last-child {
  border-radius: 0 var(--radius-md) var(--radius-md) 0;
  border-right: var(--border-1) solid var(--color-border-light);
}
.switcher--compact .switcher__item--active {
  border-right: var(--border-1) solid var(--color-interactive-primary);
}
.switcher--pills .switcher__item {
  border-radius: var(--radius-full);
  padding: var(--space-2) var(--space-4);
}
.switcher--tabs {
  border-bottom: var(--border-1) solid var(--color-border-light);
}
.switcher--tabs .switcher__item {
  border: none;
  border-bottom: var(--border-2) solid transparent;
  border-radius: 0;
  background: transparent;
}
.switcher--tabs .switcher__item:hover:not(.switcher--tabs .switcher__item--active) {
  background: var(--color-background-light);
  border-bottom-color: var(--color-border-medium);
}
.switcher--tabs .switcher__item--active {
  background: transparent;
  border-bottom-color: var(--color-interactive-primary);
  color: var(--color-interactive-primary);
}
.switcher--buttons .switcher__item {
  background: var(--color-background-primary);
  border: var(--border-2) solid var(--color-border-medium);
}
.switcher--buttons .switcher__item:hover:not(.switcher--buttons .switcher__item--active) {
  background: var(--color-background-hover);
  box-shadow: var(--shadow-sm);
}
.switcher--buttons .switcher__item--active {
  background: var(--color-interactive-primary);
  border-color: var(--color-interactive-primary);
  box-shadow: var(--shadow-md);
}
@media (max-width: 639px) {
  .switcher--horizontal {
    flex-wrap: wrap;
  }
  .switcher .switcher__item {
    min-height: var(--space-11);
  }
}

.tooltip {
  position: relative;
  display: inline-block;
}
.tooltip__content {
  position: absolute;
  background: var(--color-background-elevated);
  color: var(--color-text-primary);
  padding: var(--space-2) var(--space-3);
  border-radius: var(--radius-md);
  font-size: var(--text-xs);
  font-weight: var(--font-medium);
  white-space: nowrap;
  box-shadow: 0 4px 20px rgba(0, 0, 0, 0.15);
  border: var(--border-1) solid var(--color-border-light);
  z-index: var(--z-tooltip);
  opacity: 0;
  visibility: hidden;
  transition: all var(--duration-fast) var(--ease-out);
  pointer-events: none;
}
.tooltip__content::before {
  content: "";
  position: absolute;
  width: 8px;
  height: 8px;
  background: var(--color-background-elevated);
  border: var(--border-1) solid var(--color-border-light);
  transform: rotate(45deg);
}
.tooltip:hover .tooltip__content {
  opacity: 1;
  visibility: visible;
}
.tooltip--top .tooltip__content {
  bottom: 100%;
  left: 50%;
  transform: translateX(-50%) translateY(-8px);
  margin-bottom: 8px;
}
.tooltip--top .tooltip__content::before {
  top: 100%;
  left: 50%;
  transform: translateX(-50%) rotate(45deg);
  border-top: none;
  border-left: none;
}
.tooltip--bottom .tooltip__content {
  top: 100%;
  left: 50%;
  transform: translateX(-50%) translateY(8px);
  margin-top: 8px;
}
.tooltip--bottom .tooltip__content::before {
  bottom: 100%;
  left: 50%;
  transform: translateX(-50%) rotate(45deg);
  border-bottom: none;
  border-right: none;
}
.tooltip--left .tooltip__content {
  right: 100%;
  top: 50%;
  transform: translateY(-50%) translateX(-8px);
  margin-right: 8px;
}
.tooltip--left .tooltip__content::before {
  left: 100%;
  top: 50%;
  transform: translateY(-50%) rotate(45deg);
  border-left: none;
  border-bottom: none;
}
.tooltip--right .tooltip__content {
  left: 100%;
  top: 50%;
  transform: translateY(-50%) translateX(8px);
  margin-left: 8px;
}
.tooltip--right .tooltip__content::before {
  right: 100%;
  top: 50%;
  transform: translateY(-50%) rotate(45deg);
  border-right: none;
  border-top: none;
}
.tooltip--dark .tooltip__content {
  background: var(--color-text-primary);
  color: var(--color-background-primary);
  border-color: var(--color-text-primary);
}
.tooltip--dark .tooltip__content::before {
  background: var(--color-text-primary);
  border-color: var(--color-text-primary);
}
.tooltip--large .tooltip__content {
  padding: var(--space-3) var(--space-4);
  font-size: var(--text-sm);
  white-space: normal;
  max-width: 20rem;
}

.avatar, .avatar-group__more {
  display: inline-flex;
  align-items: center;
  justify-content: center;
  border-radius: var(--radius-full);
  background: var(--gradient-primary);
  color: var(--color-text-on-primary);
  font-weight: var(--font-semibold);
  position: relative;
  overflow: hidden;
  flex-shrink: 0;
  width: 2.5rem;
  height: 2.5rem;
  font-size: var(--text-sm);
}
.avatar img, .avatar-group__more img {
  width: 100%;
  height: 100%;
  object-fit: cover;
  border-radius: inherit;
}
.avatar--xs {
  width: 1.5rem;
  height: 1.5rem;
  font-size: var(--text-xs);
}
.avatar--sm {
  width: 2rem;
  height: 2rem;
  font-size: var(--text-xs);
}
.avatar--lg {
  width: 3rem;
  height: 3rem;
  font-size: var(--text-base);
}
.avatar--xl {
  width: 4rem;
  height: 4rem;
  font-size: var(--text-lg);
}
.avatar--2xl {
  width: 5rem;
  height: 5rem;
  font-size: var(--text-xl);
}
.avatar--secondary {
  background: var(--color-background-secondary);
  color: var(--color-text-secondary);
}
.avatar--success {
  background: var(--color-success);
  color: var(--color-text-on-primary);
}
.avatar--warning {
  background: var(--color-warning);
  color: var(--color-text-on-primary);
}
.avatar--error {
  background: var(--color-error);
  color: var(--color-text-on-primary);
}
.avatar__status {
  position: absolute;
  bottom: 0;
  right: 0;
  width: 25%;
  height: 25%;
  border-radius: var(--radius-full);
  border: 2px solid var(--color-background-elevated);
}
.avatar__status--online {
  background: var(--color-success);
}
.avatar__status--away {
  background: var(--color-warning);
}
.avatar__status--offline {
  background: var(--color-border-medium);
}
.avatar__badge {
  position: absolute;
  top: -2px;
  right: -2px;
  min-width: 1.25rem;
  height: 1.25rem;
  padding: 0 var(--space-1);
  background: var(--color-error);
  color: var(--color-text-on-primary);
  border-radius: var(--radius-full);
  font-size: var(--text-xs);
  font-weight: var(--font-bold);
  display: flex;
  align-items: center;
  justify-content: center;
  border: 2px solid var(--color-background-elevated);
}

.avatar-group {
  display: flex;
  align-items: center;
}
.avatar-group .avatar, .avatar-group .avatar-group__more {
  border: 2px solid var(--color-background-elevated);
  margin-left: -0.5rem;
  transition: all var(--duration-fast) var(--ease-out);
}
.avatar-group .avatar:first-child, .avatar-group .avatar-group__more:first-child {
  margin-left: 0;
}
.avatar-group .avatar:hover, .avatar-group .avatar-group__more:hover {
  transform: translateY(-2px);
  z-index: 1;
}
.avatar-group--compact .avatar, .avatar-group--compact .avatar-group__more {
  margin-left: -0.75rem;
}
.avatar-group__more {
  background: var(--color-background-secondary);
  color: var(--color-text-secondary);
  font-size: var(--text-xs);
  font-weight: var(--font-medium);
  margin-left: -0.5rem;
}

.info-item {
  --info-item-gap: var(--space-2);
  --info-item-label-color: var(--color-text-secondary);
  --info-item-value-color: var(--color-text-primary);
  --info-item-icon-color: var(--color-primary-600);
}
.info-item__label {
  color: var(--info-item-label-color);
  font-weight: var(--font-medium);
}
.info-item__value {
  color: var(--info-item-value-color);
  word-break: break-word;
}
.info-item--small {
  --info-item-gap: var(--space-1);
}
.info-item--small .info-item__label {
  font-size: var(--text-xs);
}
.info-item--small .info-item__value {
  font-size: var(--text-sm);
}
.info-item--medium {
  --info-item-gap: var(--space-2);
}
.info-item--medium .info-item__label {
  font-size: var(--text-sm);
}
.info-item--medium .info-item__value {
  font-size: var(--text-base);
}
.info-item--large {
  --info-item-gap: var(--space-3);
}
.info-item--large .info-item__label {
  font-size: var(--text-base);
}
.info-item--large .info-item__value {
  font-size: var(--text-lg);
}
.info-item--horizontal .info-item__label {
  min-width: 120px;
}
.info-item--inline .info-item__label::after {
  content: ":";
  margin-left: var(--space-1);
}
.info-item--emphasized .info-item__value {
  font-weight: var(--font-semibold);
  color: var(--info-item-value-color);
}

@media (prefers-color-scheme: dark) {
  .info-item {
    --info-item-label-color: var(--color-text-secondary-dark);
    --info-item-value-color: var(--color-text-primary-dark);
    --info-item-icon-color: var(--color-primary-400);
  }
}
.theme-dark .info-item {
  --info-item-label-color: var(--color-text-secondary-dark);
  --info-item-value-color: var(--color-text-primary-dark);
  --info-item-icon-color: var(--color-primary-400);
}

.summary-item {
  --summary-item-gap: var(--space-2);
  --summary-item-label-color: var(--color-text-secondary);
  --summary-item-value-color: var(--color-text-primary);
  --summary-item-separator-color: var(--color-border-light);
  --summary-item-icon-color: var(--color-text-secondary);
}
.summary-item__label {
  color: var(--summary-item-label-color);
  font-weight: var(--font-medium);
}
.summary-item__value {
  color: var(--summary-item-value-color);
  word-break: break-word;
}
.summary-item--separator {
  border-bottom-color: var(--summary-item-separator-color);
}
.summary-item--small {
  --summary-item-gap: var(--space-1);
}
.summary-item--small .summary-item__label {
  font-size: var(--text-xs);
}
.summary-item--small .summary-item__value {
  font-size: var(--text-sm);
}
.summary-item--medium {
  --summary-item-gap: var(--space-2);
}
.summary-item--medium .summary-item__label {
  font-size: var(--text-sm);
}
.summary-item--medium .summary-item__value {
  font-size: var(--text-base);
}
.summary-item--large {
  --summary-item-gap: var(--space-3);
}
.summary-item--large .summary-item__label {
  font-size: var(--text-base);
}
.summary-item--large .summary-item__value {
  font-size: var(--text-lg);
}
.summary-item--emphasis-strong .summary-item__value {
  font-weight: var(--font-semibold);
}
.summary-item--emphasis-bold .summary-item__value {
  font-weight: var(--font-bold);
}
.summary-item--emphasis-success .summary-item__value {
  color: var(--color-success);
  font-weight: var(--font-semibold);
}
.summary-item--emphasis-warning .summary-item__value {
  color: var(--color-warning);
  font-weight: var(--font-semibold);
}
.summary-item--emphasis-error .summary-item__value {
  color: var(--color-error);
  font-weight: var(--font-semibold);
}
.summary-item--emphasis-muted .summary-item__value {
  color: var(--color-text-secondary);
}
.summary-item--horizontal .summary-item__label {
  min-width: 120px;
}
.summary-item--inline .summary-item__label::after {
  content: ":";
  margin-left: var(--space-1);
}

.action-group {
  --action-group-gap: var(--space-3);
  --action-group-gap-small: var(--space-2);
  --action-group-gap-large: var(--space-4);
  --action-group-gap-xl: var(--space-6);
}
.action-group--spacing-none {
  gap: 0;
}
.action-group--spacing-small {
  gap: var(--action-group-gap-small);
}
.action-group--spacing-medium {
  gap: var(--action-group-gap);
}
.action-group--spacing-large {
  gap: var(--action-group-gap-large);
}
.action-group--spacing-xl {
  gap: var(--action-group-gap-xl);
}
.action-group--horizontal {
  flex-direction: row;
}
@media (max-width: 639px) {
  .action-group--horizontal.action-group--responsive {
    flex-wrap: wrap;
  }
}
.action-group--vertical {
  flex-direction: column;
}
.action-group--vertical.action-group--full-width {
  width: 100%;
}
.action-group--vertical.action-group--full-width > * {
  width: 100%;
}
.action-group--horizontal.action-group--align-start {
  justify-content: flex-start;
}
.action-group--horizontal.action-group--align-center {
  justify-content: center;
}
.action-group--horizontal.action-group--align-end {
  justify-content: flex-end;
}
.action-group--horizontal.action-group--align-space-between {
  justify-content: space-between;
}
.action-group--horizontal.action-group--align-space-around {
  justify-content: space-around;
}
.action-group--horizontal.action-group--align-space-evenly {
  justify-content: space-evenly;
}
.action-group--vertical.action-group--align-start {
  align-items: flex-start;
}
.action-group--vertical.action-group--align-center {
  align-items: center;
}
.action-group--vertical.action-group--align-end {
  align-items: flex-end;
}
.action-group--vertical.action-group--align-stretch {
  align-items: stretch;
}
.action-group--modal-footer {
  justify-content: flex-end;
  gap: var(--action-group-gap);
  padding-top: var(--space-4);
  border-top: 1px solid var(--color-border-light);
}
.action-group--card-actions {
  justify-content: center;
  gap: var(--action-group-gap-small);
}
@media (min-width: 768px) {
  .action-group--card-actions {
    justify-content: flex-end;
  }
}
.action-group--toolbar {
  justify-content: space-between;
  align-items: center;
  gap: var(--action-group-gap-small);
}
@media (max-width: 639px) {
  .action-group--responsive.action-group--horizontal {
    flex-direction: column;
  }
  .action-group--responsive.action-group--horizontal.action-group--align-space-between, .action-group--responsive.action-group--horizontal.action-group--align-space-around, .action-group--responsive.action-group--horizontal.action-group--align-space-evenly {
    justify-content: flex-start;
  }
  .action-group--mobile-stack {
    flex-direction: column;
  }
  .action-group--mobile-stack > * {
    width: 100%;
  }
}

@media (prefers-color-scheme: dark) {
  .action-group--modal-footer {
    border-top-color: var(--color-border-medium);
  }
}
.theme-dark .action-group--modal-footer {
  border-top-color: var(--color-border-medium);
}

.nav, .nav-menu, .nav-sidebar {
  display: flex;
  flex-direction: column;
  width: 100%;
  flex: 1;
  min-height: 0;
  overflow-y: auto;
  gap: var(--space-1);
}
.nav::-webkit-scrollbar, .nav-menu::-webkit-scrollbar, .nav-sidebar::-webkit-scrollbar {
  width: var(--space-1);
}
.nav::-webkit-scrollbar-track, .nav-menu::-webkit-scrollbar-track, .nav-sidebar::-webkit-scrollbar-track {
  background: hsla(0, 0%, 100%, 0.05);
}
.nav::-webkit-scrollbar-thumb, .nav-menu::-webkit-scrollbar-thumb, .nav-sidebar::-webkit-scrollbar-thumb {
  background: hsla(0, 0%, 100%, 0.2);
  border-radius: var(--radius-sm);
}
.nav::-webkit-scrollbar-thumb:hover, .nav-menu::-webkit-scrollbar-thumb:hover, .nav-sidebar::-webkit-scrollbar-thumb:hover {
  background: hsla(0, 0%, 100%, 0.3);
}

.nav__divider, .nav-divider {
  height: var(--border-1);
  background: var(--color-border-light);
  margin: var(--space-2) 0;
}

.nav__item, .nav-item {
  display: flex;
  align-items: center;
  gap: var(--space-3);
  padding: var(--space-3);
  border-radius: var(--radius-lg);
  color: var(--color-text-secondary);
  text-decoration: none;
  font-weight: var(--font-medium);
  font-size: var(--text-sm);
  transition: all var(--duration-fast) var(--ease-out);
  cursor: pointer;
  position: relative;
}
.nav__item:hover, .nav-item:hover {
  background: var(--color-background-secondary);
  color: var(--color-text-primary);
}
.nav__item--active {
  background: var(--color-interactive-primary);
  color: var(--color-text-inverse);
}
.nav__item--active:hover {
  background: var(--color-interactive-hover);
  color: var(--color-text-inverse);
}
.nav__item--active .nav__icon {
  color: var(--color-text-inverse);
}
.nav__item--active::after {
  content: "";
  position: absolute;
  left: 0;
  top: 50%;
  transform: translateY(-50%);
  width: var(--border-3);
  height: var(--space-5);
  background: var(--color-text-inverse);
  border-radius: 0 2px 2px 0;
}
.nav__item--highlighted {
  color: var(--color-interactive-primary);
  font-weight: var(--font-semibold);
}
.nav__item--highlighted .nav__icon {
  color: var(--color-interactive-primary);
}
.nav__item--highlighted::before {
  content: "";
  position: absolute;
  left: 0;
  top: 50%;
  transform: translateY(-50%);
  width: var(--border-2);
  height: 60%;
  background: var(--color-interactive-primary);
  border-radius: 0 var(--radius-sm) var(--radius-sm) 0;
}
.nav__item--admin {
  color: var(--color-interactive-primary);
  font-weight: var(--font-semibold);
  position: relative;
}
.nav__item--admin::before {
  content: "";
  position: absolute;
  left: var(--space-3);
  right: var(--space-3);
  top: 0;
  height: 1px;
  background: linear-gradient(90deg, transparent, var(--color-border-light), transparent);
  margin-top: -var(--space-1);
}
.nav__item--admin .nav__icon {
  color: var(--color-interactive-primary);
}
.nav__item--admin:hover:not(.nav__item--active) {
  background: var(--color-focus-primary);
  color: var(--color-interactive-hover);
  box-shadow: inset 0 1px 0 var(--color-focus-primary);
}
.nav__item--admin:hover:not(.nav__item--active) .nav__icon {
  color: var(--color-interactive-hover);
}
.nav__item--admin.nav__item--active {
  background: var(--color-interactive-primary);
  color: var(--button-primary-text);
  box-shadow: var(--shadow-md);
}
.nav__item--admin.nav__item--active .nav__icon {
  color: var(--button-primary-text);
}
.nav__item--admin.nav__item--active::after {
  background: var(--button-primary-text);
}
.nav__item--child {
  padding-left: var(--space-8);
  font-size: var(--text-xs);
}

.nav__icon {
  font-size: var(--text-xl);
  color: inherit;
  flex-shrink: 0;
}

.nav__text {
  flex: 1;
  transition: var(--transition-opacity);
  white-space: nowrap;
}

.nav__badge {
  padding: var(--space-px) var(--space-2);
  border-radius: var(--radius-full);
  font-size: var(--text-xs);
  font-weight: var(--font-medium);
  line-height: 1.5;
}
.nav__badge--info {
  background: var(--color-info-light);
  color: var(--color-info-dark);
}
.nav__badge--success {
  background: var(--color-success-light);
  color: var(--color-success-dark);
}
.nav__badge--warning {
  background: var(--color-warning-light);
  color: var(--color-warning-dark);
}
.nav__badge--error {
  background: var(--color-error-light);
  color: var(--color-error-dark);
}

.nav__group-toggle {
  display: flex;
  align-items: center;
  gap: var(--space-3);
  width: 100%;
  padding: var(--space-3);
  background: transparent;
  border: none;
  border-radius: var(--radius-lg);
  color: var(--color-text-secondary);
  font-weight: var(--font-medium);
  font-size: var(--text-sm);
  text-align: left;
  cursor: pointer;
  transition: all var(--duration-fast) var(--ease-out);
}
.nav__group-toggle:hover {
  background: var(--color-background-secondary);
  color: var(--color-text-primary);
}
.nav__group-icon {
  font-size: var(--text-xl);
  color: inherit;
  flex-shrink: 0;
}
.nav__group-text {
  flex: 1;
}
.nav__group-chevron {
  font-size: var(--text-xl);
  color: var(--color-text-tertiary);
  transition: transform var(--duration-fast) var(--ease-out);
}
.nav__group-items {
  overflow: hidden;
  max-height: 0;
  transition: max-height var(--duration-slow) var(--ease-out);
}
.nav__group--expanded .nav__group-chevron {
  transform: rotate(180deg);
}
.nav__group--expanded .nav__group-items {
  max-height: 500px;
}

.sidebar--collapsed .nav__item, .sidebar--collapsed .nav-item,
.sidebar--collapsed .nav__group-toggle {
  justify-content: center;
  padding: var(--space-3) var(--space-2);
  margin: var(--space-1) var(--space-2);
}
.sidebar--collapsed .nav__item .nav__text, .sidebar--collapsed .nav-item .nav__text,
.sidebar--collapsed .nav__item .nav__badge,
.sidebar--collapsed .nav-item .nav__badge,
.sidebar--collapsed .nav__item .nav__group-text,
.sidebar--collapsed .nav-item .nav__group-text,
.sidebar--collapsed .nav__group-toggle .nav__text,
.sidebar--collapsed .nav__group-toggle .nav__badge,
.sidebar--collapsed .nav__group-toggle .nav__group-text {
  display: none;
}
.sidebar--collapsed .nav__item .nav__icon, .sidebar--collapsed .nav-item .nav__icon,
.sidebar--collapsed .nav__item .nav__group-icon,
.sidebar--collapsed .nav-item .nav__group-icon,
.sidebar--collapsed .nav__group-toggle .nav__icon,
.sidebar--collapsed .nav__group-toggle .nav__group-icon {
  margin: 0;
}
.sidebar--collapsed .nav__item--child {
  padding-left: var(--space-2);
}
.sidebar--collapsed .nav__item, .sidebar--collapsed .nav-item,
.sidebar--collapsed .nav__group-toggle {
  position: relative;
}
.sidebar--collapsed .nav__item:hover::after, .sidebar--collapsed .nav-item:hover::after,
.sidebar--collapsed .nav__group-toggle:hover::after {
  content: attr(title);
  position: absolute;
  left: 100%;
  top: 50%;
  transform: translateY(-50%);
  margin-left: var(--space-2);
  padding: var(--space-2) var(--space-3);
  background: var(--color-text-primary);
  color: var(--color-text-inverse);
  border-radius: var(--radius-md);
  font-size: var(--text-xs);
  white-space: nowrap;
  pointer-events: none;
  z-index: var(--z-tooltip);
}

@media (max-width: 767px) {
  .nav__item, .nav-item,
  .nav__group-toggle {
    padding: var(--space-4);
    margin: var(--space-1) var(--space-2);
    min-height: 44px;
  }
}
[data-theme=dark] .nav__divider, [data-theme=dark] .nav-divider {
  background: var(--color-border-light);
}
[data-theme=dark] .nav__item--active {
  background: var(--color-interactive-primary);
}
[data-theme=dark] .nav__item--active:hover {
  background: var(--color-interactive-hover);
}

.breadcrumbs {
  --breadcrumb-spacing: 0.5rem;
  --breadcrumb-separator-spacing: 0.5rem;
}
.breadcrumbs__list {
  display: flex;
  flex-wrap: wrap;
  align-items: center;
  margin: 0;
  padding: 0;
  list-style: none;
  gap: var(--breadcrumb-separator-spacing);
}
.breadcrumbs__item {
  display: flex;
  align-items: center;
  gap: 0.25rem;
  font-size: var(--text-sm);
  line-height: 1.5;
}
.breadcrumbs__item:last-child .breadcrumbs__separator {
  display: none;
}
.breadcrumbs__icon {
  font-size: 1.125rem;
  color: var(--color-text-secondary);
}
.breadcrumbs__link {
  color: var(--color-text-secondary);
  text-decoration: none;
  transition: color var(--duration-fast) ease-out;
}
.breadcrumbs__link:hover {
  color: var(--color-interactive-primary);
  text-decoration: underline;
}
.breadcrumbs__link:focus-visible:focus {
  outline: none;
  box-shadow: 0 0 0 0.1875rem hsla(212, 86%, 64%, 0.3);
}
.breadcrumbs__text {
  color: var(--color-text-secondary);
}
.breadcrumbs__text--current {
  color: var(--color-text-primary);
  font-weight: var(--font-medium);
}
.breadcrumbs__separator {
  display: flex;
  align-items: center;
  color: var(--color-text-tertiary);
  user-select: none;
}
.breadcrumbs__separator .material-symbols-rounded {
  font-size: 1.125rem;
}
.breadcrumbs--small .breadcrumbs__item {
  font-size: var(--text-xs);
}
.breadcrumbs--small .breadcrumbs__icon,
.breadcrumbs--small .breadcrumbs__separator .material-symbols-rounded {
  font-size: 1rem;
}
.breadcrumbs--large .breadcrumbs__item {
  font-size: var(--text-base);
}
.breadcrumbs--large .breadcrumbs__icon,
.breadcrumbs--large .breadcrumbs__separator .material-symbols-rounded {
  font-size: 1.25rem;
}
@media (max-width: 639px) {
  .breadcrumbs--collapsible .breadcrumbs__list .breadcrumbs__item {
    display: none;
  }
  .breadcrumbs--collapsible .breadcrumbs__list .breadcrumbs__item:first-child, .breadcrumbs--collapsible .breadcrumbs__list .breadcrumbs__item:last-child {
    display: flex;
  }
  .breadcrumbs--collapsible .breadcrumbs__list .breadcrumbs__item:first-child::after {
    content: "...";
    margin: 0 var(--breadcrumb-separator-spacing);
    color: var(--color-text-tertiary);
  }
}

[data-theme=dark] .breadcrumbs__link:hover {
  color: var(--color-interactive-primary-light);
}

.list {
  display: flex;
  flex-direction: column;
  gap: var(--space-3);
}
.list--compact {
  gap: var(--space-2);
}
.list--spacious {
  gap: var(--space-6);
}
.list--loose {
  gap: var(--space-8);
}
.list--horizontal {
  flex-direction: row;
  flex-wrap: wrap;
  align-items: center;
}
@media (max-width: 639px) {
  .list--horizontal {
    flex-direction: column;
  }
}
.list--divided {
  gap: 0;
}
.list--divided .list__item {
  border-bottom: var(--border-1) solid var(--color-border-light);
}
.list--divided .list__item:last-child {
  border-bottom: none;
}

.list__item {
  display: flex;
  align-items: center;
  gap: var(--space-4);
  padding: var(--space-4);
  background: var(--color-background-elevated);
  border-radius: var(--radius-lg);
  border: var(--border-1) solid var(--color-border-light);
  transition: all var(--duration-fast) var(--ease-out);
}
@media (max-width: 639px) {
  .list__item {
    flex-direction: column;
    align-items: flex-start;
    gap: var(--space-3);
  }
}
.list__item:hover {
  transform: translateY(-1px);
  box-shadow: 0 4px 16px rgba(0, 0, 0, 0.1);
  border-color: var(--color-border-medium);
}
.list__item--active {
  background: var(--color-interactive-primary);
  border-color: var(--color-interactive-primary);
  color: var(--color-text-inverse);
}
.list__item--active:hover {
  background: var(--color-interactive-primary-hover);
}
.list__item--clickable {
  cursor: pointer;
}
.list__item--clickable:active {
  transform: translateY(0);
}
.list__item--disabled {
  opacity: var(--disabled-opacity);
  cursor: not-allowed;
}
.list__item--disabled:hover {
  transform: none;
  box-shadow: none;
}
.list__item--flat {
  background: transparent;
  border: none;
  padding: var(--space-3) 0;
}
.list__item--flat:hover {
  background: var(--color-background-hover);
  transform: none;
  box-shadow: none;
}
.list__item--glass {
  background: var(--glass-bg-medium);
  backdrop-filter: blur(var(--blur-md));
  border: var(--border-1) solid var(--glass-border-light);
}
.list__item--card {
  background: var(--color-background-elevated);
  box-shadow: 0 2px 8px rgba(0, 0, 0, 0.05);
  border: var(--border-1) solid var(--color-border-light);
}
.list__item--card:hover {
  box-shadow: 0 8px 24px rgba(0, 0, 0, 0.1);
}

.list__icon {
  flex-shrink: 0;
  width: 3rem;
  height: 3rem;
  background: linear-gradient(135deg, var(--color-background-secondary) 0%, var(--color-background-secondary) 100%);
  border-radius: var(--radius-lg);
  display: flex;
  align-items: center;
  justify-content: center;
  border: var(--border-1) solid var(--color-border-light);
  color: var(--color-text-secondary);
}
.list__icon--primary {
  background: var(--gradient-primary);
  border-color: var(--color-interactive-primary);
  color: var(--color-text-on-primary);
}
.list__icon--success {
  background: var(--color-success-light);
  border-color: var(--color-success);
  color: var(--color-success);
}
.list__icon--warning {
  background: var(--color-warning-light);
  border-color: var(--color-warning);
  color: var(--color-warning);
}
.list__icon--error {
  background: var(--color-error-light);
  border-color: var(--color-error);
  color: var(--color-error);
}
.list__icon--small {
  width: 2.5rem;
  height: 2.5rem;
}
.list__icon--large {
  width: 4rem;
  height: 4rem;
}

.list__content {
  flex: 1;
  min-width: 0;
  display: flex;
  flex-direction: column;
  gap: var(--space-1);
}

.list__title {
  font-weight: var(--font-semibold);
  color: var(--color-text-primary);
  margin: 0;
  font-size: var(--text-base);
  line-height: var(--leading-snug);
}

.list__subtitle {
  font-size: var(--text-sm);
  color: var(--color-text-secondary);
  margin: 0;
  line-height: var(--leading-relaxed);
}

.list__description {
  font-size: var(--text-sm);
  color: var(--color-text-secondary);
  margin: var(--space-1) 0 0 0;
  line-height: var(--leading-relaxed);
}

.list__meta {
  display: flex;
  align-items: center;
  gap: var(--space-3);
  margin-top: var(--space-2);
  font-size: var(--text-xs);
  color: var(--color-text-tertiary);
}
@media (max-width: 639px) {
  .list__meta {
    flex-wrap: wrap;
    gap: var(--space-2);
  }
}

.list__actions {
  flex-shrink: 0;
  display: flex;
  gap: var(--space-2);
  align-items: center;
}
@media (max-width: 639px) {
  .list__actions {
    width: 100%;
    justify-content: flex-end;
  }
}

.list__badge {
  flex-shrink: 0;
  margin-left: auto;
}
@media (max-width: 639px) {
  .list__badge {
    margin-left: 0;
  }
}

.content-list {
  display: grid;
  gap: var(--space-4);
}
.content-list--grid {
  grid-template-columns: repeat(auto-fill, minmax(20rem, 1fr));
}
@media (max-width: 639px) {
  .content-list--grid {
    grid-template-columns: 1fr;
  }
}
.content-list--cards {
  grid-template-columns: repeat(auto-fill, minmax(16rem, 1fr));
  gap: var(--space-6);
}
@media (max-width: 639px) {
  .content-list--cards {
    grid-template-columns: 1fr;
    gap: var(--space-4);
  }
}
.content-list--compact {
  gap: var(--space-3);
}
.content-list--compact .list__item {
  padding: var(--space-3);
}

.menu-list {
  display: flex;
  flex-direction: column;
  gap: 0;
  background: var(--color-background-elevated);
  border-radius: var(--radius-xl);
  border: var(--border-1) solid var(--color-border-light);
  overflow: hidden;
}
.menu-list .menu-list__item {
  display: flex;
  align-items: center;
  gap: var(--space-3);
  padding: var(--space-4);
  color: var(--color-text-secondary);
  text-decoration: none;
  transition: all var(--duration-fast) var(--ease-out);
  border-bottom: var(--border-1) solid var(--color-border-light);
}
.menu-list .menu-list__item:last-child {
  border-bottom: none;
}
.menu-list .menu-list__item:hover {
  background: var(--color-background-hover);
  color: var(--color-text-primary);
}
.menu-list .menu-list__item:active {
  background: var(--color-background-secondary);
}
.menu-list .menu-list__item--active {
  background: var(--color-interactive-primary);
  color: var(--color-text-inverse);
  font-weight: var(--font-medium);
}
.menu-list .menu-list__item--disabled {
  opacity: var(--disabled-opacity);
  cursor: not-allowed;
}
.menu-list .menu-list__item--disabled:hover {
  background: transparent;
  color: var(--color-text-secondary);
}
.menu-list .menu-list__item--danger {
  color: var(--color-error);
}
.menu-list .menu-list__item--danger:hover {
  background: var(--color-error-light);
  color: var(--color-error);
}
.menu-list .menu-list__divider {
  height: var(--border-1);
  background: var(--color-border-light);
  margin: var(--space-2) 0;
}
.menu-list .menu-list__header {
  padding: var(--space-3) var(--space-4);
  background: var(--color-background-secondary);
  font-size: var(--text-xs);
  font-weight: var(--font-semibold);
  color: var(--color-text-tertiary);
  text-transform: uppercase;
  letter-spacing: var(--tracking-wide);
  border-bottom: var(--border-1) solid var(--color-border-light);
}

.avatar-list {
  display: flex;
  flex-direction: column;
  gap: var(--space-3);
}
.avatar-list .avatar-list__item {
  display: flex;
  align-items: center;
  gap: var(--space-3);
  padding: var(--space-3);
  border-radius: var(--radius-lg);
  transition: background var(--duration-fast) var(--ease-out);
}
.avatar-list .avatar-list__item:hover {
  background: var(--color-background-hover);
}
.avatar-list .avatar-list__item .avatar {
  width: 2.5rem;
  height: 2.5rem;
  border-radius: var(--radius-full);
  background: var(--gradient-primary);
  display: flex;
  align-items: center;
  justify-content: center;
  color: var(--color-text-on-primary);
  font-weight: var(--font-semibold);
  font-size: var(--text-sm);
  flex-shrink: 0;
}
.avatar-list .avatar-list__item .avatar-list__content {
  flex: 1;
  min-width: 0;
}
.avatar-list .avatar-list__item .avatar-list__content .avatar-list__name {
  font-weight: var(--font-medium);
  color: var(--color-text-primary);
  margin: 0;
  font-size: var(--text-sm);
}
.avatar-list .avatar-list__item .avatar-list__content .avatar-list__role {
  font-size: var(--text-xs);
  color: var(--color-text-tertiary);
  margin: 0;
}

.pagination {
  display: flex;
  align-items: center;
  justify-content: space-between;
  padding: var(--space-4) 0;
  border-top: 1px solid var(--color-border-light);
  margin-top: var(--space-4);
  gap: var(--space-4);
}
@media (max-width: 768px) {
  .pagination {
    flex-direction: column;
    gap: var(--space-3);
  }
}
.pagination__info {
  color: var(--text-muted);
  font-size: var(--font-size-sm);
}
.pagination__controls {
  display: flex;
  align-items: center;
  gap: var(--space-2);
}
.pagination__button {
  display: flex;
  align-items: center;
  gap: var(--space-1);
  padding: var(--space-2) var(--space-3);
  border: 1px solid var(--color-border-light);
  background: var(--background-elevated);
  color: var(--text-secondary);
  border-radius: var(--radius-md);
  cursor: pointer;
  transition: all 0.2s ease;
}
.pagination__button:hover:not(:disabled) {
  background: var(--background-hover);
  border-color: var(--border-default);
}
.pagination__button:disabled {
  opacity: 0.5;
  cursor: not-allowed;
}
.pagination__pages {
  display: flex;
  align-items: center;
  gap: var(--space-1);
}
.pagination__page {
  min-width: 40px;
  height: 40px;
  display: flex;
  align-items: center;
  justify-content: center;
  border: 1px solid var(--color-border-light);
  background: var(--background-elevated);
  color: var(--text-secondary);
  border-radius: var(--radius-md);
  cursor: pointer;
  transition: all 0.2s ease;
  font-weight: 500;
}
.pagination__page:hover:not(:disabled) {
  background: var(--background-hover);
  border-color: var(--border-default);
}
.pagination__page--current {
  background: var(--button-primary-background);
  color: var(--button-primary-text);
  border-color: var(--button-primary-background);
}
.pagination__ellipsis {
  padding: 0 var(--space-2);
  color: var(--text-muted);
}
.pagination__page-size {
  display: flex;
  align-items: center;
  gap: var(--space-2);
  font-size: var(--font-size-sm);
  color: var(--text-muted);
}
.pagination__page-size label {
  white-space: nowrap;
}
.pagination__page-size-select {
  padding: var(--space-1) var(--space-2);
  border: 1px solid var(--color-border-light);
  background: var(--background-elevated);
  color: var(--text-primary);
  border-radius: var(--radius-sm);
  cursor: pointer;
}
.pagination__page-size-select:focus {
  outline: none;
  border-color: var(--button-primary-background);
  box-shadow: 0 0 0 3px var(--button-primary-background-alpha);
}

.section {
  display: flex;
  flex-direction: column;
  gap: var(--space-4);
}

.section__header {
  display: flex;
  align-items: center;
  justify-content: space-between;
  padding-bottom: var(--space-3);
  border-bottom: var(--border-1) solid var(--color-border-light);
}
.section__header--no-border {
  border-bottom: none;
  padding-bottom: 0;
}
.section__title {
  display: flex;
  align-items: center;
  gap: var(--space-2);
  font-size: var(--text-xl);
  font-weight: var(--font-semibold);
  color: var(--color-text-primary);
}
.section__subtitle {
  font-size: var(--text-sm);
  color: var(--color-text-secondary);
  margin-top: var(--space-1);
}
.section__actions {
  display: flex;
  align-items: center;
  gap: var(--space-2);
}
.section__content {
  flex: 1;
  min-height: 0;
}
.section__footer {
  padding-top: var(--space-3);
  border-top: var(--border-1) solid var(--color-border-light);
}
.section__footer--no-border {
  border-top: none;
  padding-top: 0;
}
.section--collapsible .section__header {
  cursor: pointer;
  user-select: none;
}
.section--collapsible .section__header:hover {
  background-color: var(--color-background-secondary);
  margin: 0 calc(-1 * var(--space-3));
  padding-left: var(--space-3);
  padding-right: var(--space-3);
  border-radius: var(--radius-md);
}
.section--collapsible .section__content {
  transition: all var(--duration-slow) var(--ease-out);
  overflow: hidden;
}
.section--collapsible .section__content--collapsed {
  max-height: 0;
  opacity: 0;
  margin: 0;
  padding: 0;
}
.section--loading .section__content {
  position: relative;
  min-height: var(--space-20);
}
.section--loading .section__content::after {
  content: "";
  position: absolute;
  top: 0;
  left: 0;
  right: 0;
  bottom: 0;
  background: linear-gradient(145deg, var(--color-background-elevated) 0%, var(--color-background-secondary) 100%);
  animation: pulseSoft 1.5s ease-in-out infinite;
}

.step-progress {
  display: flex;
  align-items: center;
  justify-content: center;
  gap: var(--space-6);
  margin-bottom: var(--space-8);
  padding: var(--space-4) 0;
}
.step-progress .step {
  align-items: center;
  gap: var(--space-2);
  position: relative;
}
.step-progress .step:not(:last-child)::after {
  content: "";
  position: absolute;
  top: var(--space-6);
  left: calc(100% + var(--space-3));
  width: var(--space-6);
  height: 2px;
  background: var(--color-border-medium);
}
.step-progress .step--active:not(:last-child)::after {
  background: var(--color-interactive-primary);
}
.step-progress .step--active .step__number {
  background: var(--color-interactive-primary);
  color: var(--color-text-inverse);
}
.step-progress .step--active .step__label {
  color: var(--color-text-primary);
  font-weight: var(--font-semibold);
}
.step-progress .step--completed .step__number {
  background: var(--color-success);
  color: var(--color-text-inverse);
}
.step-progress .step--completed .step__number::after {
  content: "check";
  font-family: "Material Symbols Rounded";
  font-size: var(--text-sm);
}
.step-progress__number {
  display: flex;
  align-items: center;
  justify-content: center;
  width: var(--space-8);
  height: var(--space-8);
  border-radius: var(--radius-full);
  background: var(--color-border-medium);
  color: var(--color-text-secondary);
  font-weight: var(--font-semibold);
  font-size: var(--text-sm);
}
.step-progress__label {
  font-size: var(--text-xs);
  font-weight: var(--font-normal);
  line-height: var(--leading-normal);
  color: var(--color-text-tertiary);
  font-weight: var(--font-medium);
  text-align: center;
}

.step-content {
  padding: var(--space-6) 0;
}
.step-content h3 {
  font-size: var(--text-2xl);
  font-weight: var(--font-semibold);
  line-height: var(--leading-tight);
  color: var(--color-text-primary);
  margin: 0 0 var(--space-6) 0;
  font-weight: var(--font-semibold);
}

.step-navigation {
  gap: var(--space-4);
  margin-top: var(--space-8);
  padding-top: var(--space-6);
  border-top: var(--border-1) solid var(--color-border-light);
}
.step-navigation__back {
  display: flex;
  align-items: center;
  justify-content: center;
  gap: var(--space-2);
}
.step-navigation__actions {
  display: flex;
  align-items: center;
  justify-content: flex-end;
  gap: var(--space-3);
}

@media (max-width: 767px) {
  .step-progress {
    flex-wrap: wrap;
    gap: var(--space-4);
  }
  .step-progress .step:not(:last-child)::after {
    display: none;
  }
}
.spinner {
  display: inline-block;
  width: 2.5rem;
  height: 2.5rem;
  position: relative;
}
.spinner::before {
  content: "";
  position: absolute;
  inset: 0;
  border: 3px solid var(--color-border-light);
  border-radius: 50%;
  opacity: 0.2;
}
.spinner::after {
  content: "";
  position: absolute;
  inset: 0;
  border: 3px solid transparent;
  border-top-color: var(--color-interactive-primary);
  border-radius: 50%;
  animation: spin 0.8s linear infinite;
}
.spinner--sm {
  width: 1.25rem;
  height: 1.25rem;
}
.spinner--sm::before, .spinner--sm::after {
  border-width: 2px;
}
.spinner--lg {
  width: 3.5rem;
  height: 3.5rem;
}
.spinner--lg::before, .spinner--lg::after {
  border-width: 4px;
}
.spinner--xl {
  width: 5rem;
  height: 5rem;
}
.spinner--xl::before, .spinner--xl::after {
  border-width: 5px;
}
.spinner--white::before {
  border-color: rgba(255, 255, 255, 0.2);
}
.spinner--white::after {
  border-top-color: var(--color-text-inverse);
}
.spinner--primary::after {
  border-top-color: var(--color-interactive-primary);
}
.spinner--success::after {
  border-top-color: var(--color-success);
}
.spinner--inline {
  width: 1em;
  height: 1em;
  margin-right: var(--space-2);
  vertical-align: middle;
}
.spinner--inline::before, .spinner--inline::after {
  border-width: 2px;
}

.loading-dots {
  display: inline-flex;
  gap: var(--space-1);
}
.loading-dots span {
  width: var(--space-2);
  height: var(--space-2);
  background: var(--color-interactive-primary);
  border-radius: 50%;
  animation: pulseSoft 1.4s ease-in-out infinite both;
}
.loading-dots span:nth-child(1) {
  animation-delay: -0.32s;
}
.loading-dots span:nth-child(2) {
  animation-delay: -0.16s;
}
.loading-dots--white span {
  background: var(--color-text-inverse);
}

.skeleton {
  position: relative;
  overflow: hidden;
  background: var(--color-background-secondary);
  border-radius: var(--radius-md);
}
.skeleton::after {
  content: "";
  position: absolute;
  top: 0;
  left: -200%;
  width: 200%;
  height: 100%;
  background: linear-gradient(145deg, var(--color-background-elevated) 0%, var(--color-background-secondary) 100%);
  animation: shimmer 1.5s infinite;
}
.skeleton--text {
  height: 1rem;
  margin-bottom: var(--space-2);
  border-radius: var(--radius-sm);
}
.skeleton--text:last-child {
  margin-bottom: 0;
  width: 60%;
}
.skeleton--title {
  height: 2rem;
  margin-bottom: var(--space-3);
  width: 50%;
}
.skeleton--paragraph .skeleton--text:nth-child(1) {
  width: 100%;
}
.skeleton--paragraph .skeleton--text:nth-child(2) {
  width: 95%;
}
.skeleton--paragraph .skeleton--text:nth-child(3) {
  width: 85%;
}
.skeleton--paragraph .skeleton--text:nth-child(4) {
  width: 60%;
}
.skeleton--avatar {
  width: 3rem;
  height: 3rem;
  border-radius: var(--radius-full);
  flex-shrink: 0;
}
.skeleton--button {
  height: 2.5rem;
  width: 7rem;
  border-radius: var(--radius-md);
}
.skeleton--card {
  height: 10rem;
  border-radius: var(--radius-xl);
}
.skeleton--image {
  height: 12rem;
  border-radius: var(--radius-lg);
}
.skeleton--pulse {
  animation: pulseSoft 2s cubic-bezier(0.4, 0, 0.6, 1) infinite;
}

.loading {
  display: flex;
  flex-direction: column;
  align-items: center;
  justify-content: center;
  gap: var(--space-4);
  padding: var(--space-8);
  min-height: 20rem;
}
.loading__text {
  font-size: var(--text-sm);
  color: var(--color-text-secondary);
  text-align: center;
}
.loading--fullscreen {
  position: fixed;
  inset: 0;
  background: rgba(var(--color-background-primary-rgb), 0.9);
  backdrop-filter: blur(var(--blur-sm));
  z-index: var(--z-loading);
}
.loading--overlay {
  position: absolute;
  inset: 0;
  background: var(--color-overlay-light);
  backdrop-filter: blur(2px);
  border-radius: inherit;
  z-index: 10;
}

.loading-bar {
  position: fixed;
  top: 0;
  left: 0;
  right: 0;
  height: 3px;
  background: var(--color-background-secondary);
  z-index: var(--z-loading);
}
.loading-bar__progress {
  height: 100%;
  background: var(--gradient-primary);
  transition: width var(--duration-slow) var(--ease-out);
  box-shadow: 0 0 10px var(--color-focus-primary);
}
.loading-bar--indeterminate .loading-bar__progress {
  width: 30%;
  animation: progress 1.5s infinite ease-in-out;
}

.empty-state, .search-state, .success-state, .error-state {
  display: flex;
  flex-direction: column;
  align-items: center;
  justify-content: center;
  text-align: center;
  padding: var(--space-12) var(--space-6);
  min-height: 20rem;
  background: var(--color-background-elevated);
  border-radius: var(--radius-xl);
  border: var(--border-2) dashed var(--color-border-light);
}
@media (max-width: 767px) {
  .empty-state, .search-state, .success-state, .error-state {
    padding: var(--space-8) var(--space-4);
    min-height: 16rem;
  }
}
.empty-state__icon {
  width: 5rem;
  height: 5rem;
  border-radius: var(--radius-full);
  background: linear-gradient(135deg, var(--color-background-secondary) 0%, var(--color-background-secondary) 100%);
  display: flex;
  align-items: center;
  justify-content: center;
  margin-bottom: var(--space-6);
  box-shadow: 0 4px 16px rgba(0, 0, 0, 0.05);
}
@media (max-width: 767px) {
  .empty-state__icon {
    width: 4rem;
    height: 4rem;
    margin-bottom: var(--space-4);
  }
}
.empty-state__icon--primary {
  background: var(--gradient-primary);
}
.empty-state__icon--success {
  background: var(--color-success-light);
}
.empty-state__icon--warning {
  background: var(--color-warning-light);
}
.empty-state__icon--error {
  background: var(--color-error-light);
}
.empty-state__icon--info {
  background: var(--color-info-light);
}
.empty-state__title {
  font-size: var(--text-xl);
  font-weight: var(--font-semibold);
  color: var(--color-text-primary);
  margin: 0 0 var(--space-3) 0;
}
@media (max-width: 767px) {
  .empty-state__title {
    font-size: var(--text-lg);
    margin-bottom: var(--space-2);
  }
}
.empty-state__description {
  font-size: var(--text-sm);
  color: var(--color-text-secondary);
  line-height: var(--leading-relaxed);
  max-width: 24rem;
  margin: 0 0 var(--space-6) 0;
}
@media (max-width: 767px) {
  .empty-state__description {
    font-size: var(--text-xs);
    margin-bottom: var(--space-4);
    max-width: 20rem;
  }
}
.empty-state__actions {
  display: flex;
  gap: var(--space-3);
  flex-wrap: wrap;
  justify-content: center;
}
@media (max-width: 767px) {
  .empty-state__actions {
    flex-direction: column;
    width: 100%;
    max-width: 16rem;
    gap: var(--space-2);
  }
  .empty-state__actions .button {
    width: 100%;
  }
}
.empty-state--compact {
  padding: var(--space-8) var(--space-4);
  min-height: 12rem;
}
.empty-state--compact .empty-state__icon {
  width: 3.5rem;
  height: 3.5rem;
  margin-bottom: var(--space-4);
}
.empty-state--compact .empty-state__title {
  font-size: var(--text-lg);
  margin-bottom: var(--space-2);
}
.empty-state--compact .empty-state__description {
  font-size: var(--text-xs);
  margin-bottom: var(--space-4);
}
.empty-state--large {
  padding: var(--space-16) var(--space-8);
  min-height: 28rem;
}
.empty-state--large .empty-state__icon {
  width: 6rem;
  height: 6rem;
  margin-bottom: var(--space-8);
}
.empty-state--large .empty-state__title {
  font-size: var(--text-2xl);
  margin-bottom: var(--space-4);
}
.empty-state--large .empty-state__description {
  font-size: var(--text-base);
  margin-bottom: var(--space-8);
  max-width: 28rem;
}
.empty-state--loading .empty-state__icon {
  position: relative;
}
.empty-state--loading .empty-state__icon::after {
  content: "";
  position: absolute;
  inset: 0;
  border: 3px solid var(--color-border-light);
  border-top-color: var(--color-interactive-primary);
  border-radius: 50%;
  animation: spin 1s linear infinite;
}
.empty-state--card {
  background: var(--color-background-elevated);
  border: var(--border-1) solid var(--color-border-light);
  border-style: solid;
  box-shadow: 0 4px 20px rgba(0, 0, 0, 0.05);
}
.empty-state--glass {
  background: var(--glass-bg-medium);
  backdrop-filter: blur(var(--blur-lg));
  border: var(--border-1) solid var(--glass-border-light);
}
.empty-state--subtle {
  background: transparent;
  border: none;
  padding: var(--space-8) var(--space-4);
}
.empty-state--subtle .empty-state__icon {
  background: transparent;
  box-shadow: none;
}

.error-state {
  border-color: var(--color-error-light);
}
.error-state .empty-state__icon {
  background: var(--color-error-light);
}
.error-state .empty-state__title {
  color: var(--color-error);
}

.success-state {
  border-color: var(--color-success-light);
}
.success-state .empty-state__icon {
  background: var(--color-success-light);
}
.success-state .empty-state__title {
  color: var(--color-success);
}

.search-state .empty-state__icon {
  background: var(--color-info-light);
}
.search-state__query {
  display: inline-block;
  padding: var(--space-1) var(--space-2);
  background: var(--color-background-secondary);
  border-radius: var(--radius-md);
  font-family: var(--font-mono);
  font-size: var(--text-sm);
  color: var(--color-text-primary);
  margin: 0 var(--space-1);
}

.progress {
  width: 100%;
  height: 0.5rem;
  background: var(--color-background-secondary);
  border-radius: var(--radius-full);
  overflow: hidden;
  position: relative;
}
.progress__bar {
  height: 100%;
  background: var(--gradient-primary);
  border-radius: inherit;
  transition: width var(--duration-slow) var(--ease-out);
  position: relative;
}
.progress__bar::after {
  content: "";
  position: absolute;
  inset: 0;
  background: var(--gradient-shimmer-white);
  animation: shimmer 2s infinite;
}
.progress--sm {
  height: 0.25rem;
}
.progress--lg {
  height: 0.75rem;
}
.progress--xl {
  height: 1rem;
}
.progress--success .progress__bar {
  background: var(--color-success);
}
.progress--warning .progress__bar {
  background: var(--color-warning);
}
.progress--error .progress__bar {
  background: var(--color-error);
}
.progress--indeterminate .progress__bar {
  width: 30% !important;
  animation: progress 1.5s infinite ease-in-out;
}

.progress-circle {
  position: relative;
  display: inline-flex;
  align-items: center;
  justify-content: center;
  width: 3rem;
  height: 3rem;
}
.progress-circle__svg {
  transform: rotate(-90deg);
  width: 100%;
  height: 100%;
}
.progress-circle__track {
  fill: none;
  stroke: var(--color-background-secondary);
  stroke-width: 4;
}
.progress-circle__bar {
  fill: none;
  stroke: var(--color-interactive-primary);
  stroke-width: 4;
  stroke-linecap: round;
  transition: stroke-dashoffset var(--duration-slow) var(--ease-out);
}
.progress-circle__text {
  position: absolute;
  font-size: var(--text-xs);
  font-weight: var(--font-semibold);
  color: var(--color-text-primary);
}
.progress-circle--sm {
  width: 2rem;
  height: 2rem;
}
.progress-circle--sm .progress-circle__track,
.progress-circle--sm .progress-circle__bar {
  stroke-width: 3;
}
.progress-circle--sm .progress-circle__text {
  font-size: var(--text-2xs);
}
.progress-circle--lg {
  width: 4rem;
  height: 4rem;
}
.progress-circle--lg .progress-circle__track,
.progress-circle--lg .progress-circle__bar {
  stroke-width: 5;
}
.progress-circle--lg .progress-circle__text {
  font-size: var(--text-sm);
}
.progress-circle--xl {
  width: 6rem;
  height: 6rem;
}
.progress-circle--xl .progress-circle__track,
.progress-circle--xl .progress-circle__bar {
  stroke-width: 6;
}
.progress-circle--xl .progress-circle__text {
  font-size: var(--text-base);
}
.progress-circle--success .progress-circle__bar {
  stroke: var(--color-success);
}
.progress-circle--warning .progress-circle__bar {
  stroke: var(--color-warning);
}
.progress-circle--error .progress-circle__bar {
  stroke: var(--color-error);
}

.progress-steps {
  display: flex;
  align-items: center;
  gap: var(--space-2);
}
.progress-steps__step {
  display: flex;
  align-items: center;
  gap: var(--space-2);
  flex: 1;
}
.progress-steps__step:last-child .progress-steps__line {
  display: none;
}
.progress-steps__circle {
  width: 2rem;
  height: 2rem;
  border-radius: var(--radius-full);
  display: flex;
  align-items: center;
  justify-content: center;
  font-size: var(--text-xs);
  font-weight: var(--font-semibold);
  border: 2px solid var(--color-border-medium);
  background: var(--color-background-elevated);
  color: var(--color-text-secondary);
  flex-shrink: 0;
}
.progress-steps__circle--completed {
  background: var(--color-interactive-primary);
  border-color: var(--color-interactive-primary);
  color: var(--color-text-on-primary);
}
.progress-steps__circle--active {
  border-color: var(--color-interactive-primary);
  color: var(--color-interactive-primary);
}
.progress-steps__line {
  flex: 1;
  height: 2px;
  background: var(--color-border-light);
  margin: 0 var(--space-2);
}
.progress-steps__line--completed {
  background: var(--color-interactive-primary);
}
.progress-steps__label {
  font-size: var(--text-xs);
  color: var(--color-text-secondary);
  text-align: center;
  margin-top: var(--space-1);
}
.progress-steps__label--active {
  color: var(--color-interactive-primary);
  font-weight: var(--font-medium);
}
.progress-steps__label--completed {
  color: var(--color-text-primary);
}

.toast-container {
  position: fixed;
  top: var(--space-4);
  right: var(--space-4);
  z-index: var(--z-toast);
  display: flex;
  flex-direction: column;
  gap: var(--space-2);
  max-width: var(--width-4xl);
  pointer-events: none;
}

.toast {
  display: flex;
  align-items: flex-start;
  gap: var(--space-3);
  padding: var(--space-4);
  border-radius: var(--border-radius-lg);
  background: var(--color-background-elevated);
  border: var(--border-1) solid var(--color-border-light);
  box-shadow: var(--shadow-lg);
  pointer-events: auto;
  transform: translateX(100%);
  opacity: 0;
  transition: all 0.3s cubic-bezier(0.4, 0, 0.2, 1);
}
.toast--entering {
  transform: translateX(100%);
  opacity: 0;
}
.toast--visible {
  transform: translateX(0);
  opacity: 1;
}
.toast--exiting {
  transform: translateX(100%);
  opacity: 0;
}
.toast--success {
  border-left: var(--space-1) solid var(--color-success);
}
.toast--success .toast__icon {
  color: var(--color-success);
}
.toast--error {
  border-left: var(--space-1) solid var(--color-error);
}
.toast--error .toast__icon {
  color: var(--color-error);
}
.toast--warning {
  border-left: var(--space-1) solid var(--color-warning);
}
.toast--warning .toast__icon {
  color: var(--color-warning);
}
.toast--info {
  border-left: var(--space-1) solid var(--color-info);
}
.toast--info .toast__icon {
  color: var(--color-info);
}
.toast__icon {
  font-size: var(--text-xl);
  flex-shrink: 0;
  margin-top: var(--space-1);
}
.toast__content {
  flex: 1;
  min-width: 0;
}
.toast__message {
  margin: 0;
  font-size: var(--text-sm);
  line-height: var(--leading-relaxed);
  color: var(--color-text-primary);
  font-weight: var(--font-medium);
}
.toast__close {
  background: none;
  border: none;
  color: var(--color-text-secondary);
  cursor: pointer;
  padding: var(--space-1);
  border-radius: var(--border-radius-sm);
  transition: all 0.2s ease-out;
  flex-shrink: 0;
}
.toast__close:hover {
  background: var(--color-background-secondary);
  color: var(--color-text-primary);
}

@media (max-width: 767px) {
  .toast-container {
    top: var(--space-3);
    right: var(--space-3);
    left: var(--space-3);
    max-width: none;
  }
  .toast__message {
    font-size: var(--text-xs);
  }
}
.notification-card {
  display: flex;
  gap: var(--space-4);
  padding: var(--space-4);
  border-radius: var(--radius-lg);
  background: var(--color-background-elevated);
  border: var(--border-1) solid var(--color-border-light);
  box-shadow: 0 2px 8px rgba(0, 0, 0, 0.05);
}
.notification-card--unread {
  border-left: 4px solid var(--color-primary);
}
.notification-card__icon {
  width: 2.5rem;
  height: 2.5rem;
  border-radius: var(--radius-full);
  display: flex;
  align-items: center;
  justify-content: center;
  flex-shrink: 0;
  background: var(--color-background-secondary);
}
.notification-card__content {
  flex: 1;
  min-width: 0;
}
.notification-card__title {
  font-size: var(--text-sm);
  font-weight: var(--font-semibold);
  color: var(--color-text-primary);
  margin-bottom: var(--space-1);
}
.notification-card__message {
  font-size: var(--text-sm);
  color: var(--color-text-secondary);
  margin-bottom: var(--space-2);
}
.notification-card__time {
  font-size: var(--text-xs);
  color: var(--color-text-tertiary);
}
.notification-card__actions {
  display: flex;
  gap: var(--space-2);
  margin-top: var(--space-3);
}

.status-message {
  display: inline-flex;
  align-items: center;
  gap: var(--space-2);
  padding: var(--space-2) var(--space-3);
  border-radius: var(--radius-md);
  font-size: var(--text-xs);
  font-weight: var(--font-medium);
}
.status-message--info {
  background: var(--color-info-light);
  color: var(--color-info);
}
.status-message--success {
  background: var(--color-success-light);
  color: var(--color-success);
}
.status-message--warning {
  background: var(--color-warning-light);
  color: var(--color-warning);
}
.status-message--error {
  background: var(--color-error-light);
  color: var(--color-error);
}
.status-message__icon {
  font-size: 1rem;
}

.comment {
  padding: var(--space-3);
  background: var(--color-background-secondary);
  border-radius: var(--radius-md);
  border-left: var(--space-1) solid var(--color-border-medium);
  margin-bottom: var(--space-3);
  transition: all var(--duration-fast) var(--ease-out);
}
.comment:last-child {
  margin-bottom: 0;
}
.comment:hover {
  background: var(--color-background-elevated);
  box-shadow: var(--shadow-sm);
}
.comment__header {
  display: flex;
  justify-content: space-between;
  align-items: flex-start;
  gap: var(--space-3);
  margin-bottom: var(--space-2);
}
.comment__author {
  display: flex;
  align-items: center;
  gap: var(--space-2);
}
.comment__avatar {
  width: 2rem;
  height: 2rem;
  border-radius: var(--radius-full);
  background: var(--color-background-secondary);
  display: flex;
  align-items: center;
  justify-content: center;
  font-size: var(--text-xs);
  font-weight: var(--font-bold);
  color: var(--color-text-secondary);
  text-transform: uppercase;
}
.comment__avatar img {
  width: 100%;
  height: 100%;
  object-fit: cover;
  border-radius: var(--radius-full);
}
.comment__meta {
  display: flex;
  flex-direction: column;
  gap: 2px;
}
.comment__name {
  font-size: var(--text-sm);
  font-weight: var(--font-semibold);
  color: var(--color-text-primary);
}
.comment__role {
  font-size: var(--text-xs);
  color: var(--color-text-tertiary);
  text-transform: uppercase;
  letter-spacing: var(--tracking-wide);
}
.comment__timestamp {
  font-size: var(--text-xs);
  color: var(--color-text-tertiary);
  white-space: nowrap;
}
.comment__body {
  font-size: var(--text-sm);
  color: var(--color-text-secondary);
  line-height: var(--leading-relaxed);
  margin: 0;
}
.comment__actions {
  display: flex;
  gap: var(--space-3);
  margin-top: var(--space-2);
}
.comment__actions button {
  font-size: var(--text-xs);
  color: var(--color-text-tertiary);
  background: none;
  border: none;
  cursor: pointer;
  transition: color var(--duration-fast) var(--ease-out);
}
.comment__actions button:hover {
  color: var(--color-interactive-primary);
}
.comment--primary {
  border-left-color: var(--color-interactive-primary);
}
.comment--primary .comment__role {
  color: var(--color-interactive-primary);
}
.comment--secondary {
  border-left-color: var(--color-info);
}
.comment--secondary .comment__role {
  color: var(--color-info);
}
.comment--warning {
  border-left-color: var(--color-warning);
  background: var(--color-warning-light);
}
.comment--warning .comment__role {
  color: var(--color-warning);
}
.comment--error {
  border-left-color: var(--color-error);
  background: var(--color-error-light);
}
.comment--error .comment__role {
  color: var(--color-error);
}
.comment--reply {
  margin-left: var(--space-6);
}
@media (max-width: 639px) {
  .comment--reply {
    margin-left: var(--space-3);
  }
}
.comment--compact {
  padding: var(--space-2);
}
.comment--compact .comment__avatar {
  width: 1.5rem;
  height: 1.5rem;
  font-size: 0.625rem;
}
.comment--compact .comment__name {
  font-size: var(--text-xs);
}
.comment--compact .comment__body {
  font-size: var(--text-xs);
}

.comment-list {
  display: flex;
  flex-direction: column;
  gap: var(--space-3);
}
.comment-list--threaded .comment:not(:last-child) {
  position: relative;
}
.comment-list--threaded .comment:not(:last-child)::after {
  content: "";
  position: absolute;
  left: 1rem;
  top: 3rem;
  bottom: -1rem;
  width: 2px;
  background: var(--color-border-light);
}

.comment-grid {
  display: grid;
  grid-template-columns: repeat(auto-fit, minmax(280px, 1fr));
  gap: var(--space-3);
}

.chart-container {
  background: var(--color-background-elevated);
  border-radius: var(--radius-lg);
  border: var(--border-1) solid var(--color-border-light);
  padding: var(--space-6);
}
.chart-container__header {
  display: flex;
  justify-content: space-between;
  align-items: center;
  margin-bottom: var(--space-4);
}
.chart-container__header-title {
  font-size: var(--text-lg);
  font-weight: var(--font-semibold);
  color: var(--color-text-primary);
  margin: 0;
}
.chart-container__header-actions {
  display: flex;
  gap: var(--space-2);
}
.chart-container__content {
  min-height: 200px;
  display: flex;
  align-items: center;
  justify-content: center;
}
.chart-container__footer {
  margin-top: var(--space-4);
  padding-top: var(--space-4);
  border-top: var(--border-1) solid var(--color-border-light);
  text-align: center;
  color: var(--color-text-secondary);
  font-size: var(--text-sm);
}

.progress-bar {
  display: flex;
  align-items: center;
  gap: var(--space-4);
  margin-bottom: var(--space-3);
}
.progress-bar:last-child {
  margin-bottom: 0;
}
.progress-bar__label {
  min-width: var(--space-25);
  font-size: var(--text-sm);
  color: var(--color-text-secondary);
  font-weight: var(--font-medium);
}
@media (max-width: 639px) {
  .progress-bar__label {
    min-width: var(--space-20);
  }
}
.progress-bar__track {
  flex: 1;
  height: var(--space-2);
  background: var(--color-background-secondary);
  border-radius: var(--radius-full);
  overflow: hidden;
}
.progress-bar__fill {
  height: 100%;
  border-radius: var(--radius-full);
  transition: width 0.3s ease;
}
.progress-bar__fill--primary {
  background: var(--color-interactive-primary);
}
.progress-bar__fill--success {
  background: var(--color-success);
}
.progress-bar__fill--warning {
  background: var(--color-warning);
}
.progress-bar__fill--error {
  background: var(--color-error);
}
.progress-bar__fill--info {
  background: var(--color-info);
}
.progress-bar__value {
  min-width: var(--space-15);
  text-align: right;
  font-size: var(--text-sm);
  font-weight: var(--font-semibold);
  color: var(--color-text-primary);
}
@media (max-width: 639px) {
  .progress-bar__value {
    min-width: var(--space-11);
  }
}

.stat-list {
  display: grid;
  gap: var(--space-3);
}

.stat-item {
  display: flex;
  justify-content: space-between;
  align-items: center;
  padding: var(--space-3);
  background: var(--color-background-secondary);
  border-radius: var(--radius-md);
}
.stat-item__label {
  color: var(--color-text-secondary);
  font-size: var(--text-sm);
  font-weight: var(--font-medium);
}
.stat-item__value {
  color: var(--color-text-primary);
  font-size: var(--text-sm);
  font-weight: var(--font-semibold);
}
.stat-item__value--success {
  color: var(--color-success);
}
.stat-item__value--warning {
  color: var(--color-warning);
}
.stat-item__value--error {
  color: var(--color-error);
}
.stat-item__value--info {
  color: var(--color-info);
}

.distribution-chart .distribution-item {
  display: flex;
  align-items: center;
  gap: var(--space-4);
  margin-bottom: var(--space-4);
}
.distribution-chart .distribution-item:last-child {
  margin-bottom: 0;
}
.distribution-chart .distribution-item__label {
  min-width: var(--space-25);
  font-size: var(--text-sm);
  color: var(--color-text-secondary);
}
.distribution-chart .distribution-item__bar {
  flex: 1;
  height: var(--space-2);
  background: var(--color-background-secondary);
  border-radius: var(--radius-sm);
  overflow: hidden;
}
.distribution-chart .distribution-item__fill {
  height: 100%;
  border-radius: var(--radius-sm);
  transition: width 0.3s ease;
}
.distribution-chart .distribution-item__fill--primary {
  background: var(--color-interactive-primary);
}
.distribution-chart .distribution-item__fill--info {
  background: var(--color-info);
}
.distribution-chart .distribution-item__fill--warning {
  background: var(--color-warning);
}
.distribution-chart .distribution-item__fill--success {
  background: var(--color-success);
}
.distribution-chart .distribution-item__value {
  min-width: var(--space-15);
  text-align: right;
  font-size: var(--text-sm);
  font-weight: var(--font-medium);
  color: var(--color-text-primary);
}

.metrics-grid {
  display: grid;
  grid-template-columns: repeat(auto-fit, minmax(200px, 1fr));
  gap: var(--space-4);
  margin-bottom: var(--space-8);
}
.metrics-grid--small {
  grid-template-columns: repeat(auto-fit, minmax(150px, 1fr));
  gap: var(--space-3);
}
.metrics-grid--large {
  grid-template-columns: repeat(auto-fit, minmax(250px, 1fr));
  gap: var(--space-6);
}
@media (max-width: 639px) {
  .metrics-grid {
    grid-template-columns: 1fr;
    gap: var(--space-3);
  }
}

@media (max-width: 639px) {
  .progress-bar {
    flex-direction: column;
    align-items: stretch;
    gap: var(--space-2);
  }
  .progress-bar__label {
    min-width: auto;
  }
  .progress-bar__value {
    text-align: left;
  }
  .distribution-item {
    flex-direction: column;
    align-items: stretch;
    gap: var(--space-2);
  }
  .distribution-item__label {
    min-width: auto;
  }
  .distribution-item__value {
    text-align: left;
  }
}
.audit-timeline {
  position: relative;
}
.audit-timeline::before {
  content: "";
  position: absolute;
  left: 69px;
  top: 0;
  bottom: 0;
  width: 2px;
  background: var(--color-border-light);
}

.audit-entry {
  position: relative;
  display: flex;
  gap: var(--space-4);
  padding: var(--space-4) 0;
  border-bottom: var(--border-1) solid var(--color-border-light);
}
.audit-entry:last-child {
  border-bottom: none;
}
.audit-entry__timestamp {
  display: flex;
  flex-direction: column;
  align-items: flex-end;
  min-width: 60px;
  flex-shrink: 0;
  text-align: right;
}
.audit-entry__time {
  font-size: var(--text-sm);
  font-weight: var(--font-semibold);
  color: var(--color-text-primary);
  line-height: var(--leading-tight);
}
.audit-entry__date {
  font-size: var(--text-xs);
  color: var(--color-text-tertiary);
  line-height: var(--leading-tight);
}
.audit-entry__indicator {
  position: relative;
  display: flex;
  align-items: center;
  justify-content: center;
  flex-shrink: 0;
}
.audit-entry__dot {
  width: 0.75rem;
  height: 0.75rem;
  border-radius: var(--radius-full);
  background: var(--color-background-secondary);
  border: 3px solid var(--color-border-medium);
  z-index: 1;
}
.audit-entry__line {
  position: absolute;
  top: 0.75rem;
  left: 50%;
  transform: translateX(-50%);
  width: 2px;
  height: calc(100% + var(--space-4));
  background: var(--color-border-light);
  z-index: 0;
}
.audit-entry__content {
  flex: 1;
  min-width: 0;
  background: var(--color-background-elevated);
  border: var(--border-1) solid var(--color-border-light);
  border-radius: var(--radius-lg);
  padding: var(--space-4);
  transition: all 0.2s ease;
}
.audit-entry__content:hover {
  border-color: var(--color-border-medium);
  box-shadow: var(--shadow-sm);
}
.audit-entry__header {
  display: flex;
  align-items: flex-start;
  justify-content: space-between;
  gap: var(--space-3);
  margin-bottom: var(--space-2);
}
.audit-entry__title {
  font-size: var(--text-sm);
  font-weight: var(--font-semibold);
  color: var(--color-text-primary);
  margin: 0;
}
.audit-entry__meta {
  display: flex;
  align-items: center;
  gap: var(--space-2);
  font-size: var(--text-xs);
  color: var(--color-text-tertiary);
}
.audit-entry__user {
  font-weight: var(--font-medium);
  color: var(--color-text-secondary);
}
.audit-entry__ip {
  font-family: var(--font-mono);
  background: var(--color-background-secondary);
  padding: var(--space-1);
  border-radius: var(--radius-sm);
}
.audit-entry__description {
  font-size: var(--text-sm);
  color: var(--color-text-secondary);
  line-height: var(--leading-relaxed);
  margin: 0 0 var(--space-3) 0;
}
.audit-entry__details {
  margin-bottom: var(--space-3);
}
.audit-entry__expanded {
  margin-top: var(--space-3);
  padding: var(--space-3);
  background: var(--color-background-secondary);
  border: var(--border-1) solid var(--color-border-light);
  border-radius: var(--radius-md);
}
.audit-entry__data {
  font-family: var(--font-mono);
  font-size: var(--text-xs);
  color: var(--color-text-secondary);
  white-space: pre-wrap;
  margin: 0;
  max-height: 200px;
  overflow-y: auto;
}
.audit-entry__integrity {
  display: flex;
  justify-content: flex-end;
  margin-top: var(--space-2);
}
.audit-entry--create .audit-entry__dot {
  background: var(--color-success);
  border-color: var(--color-success-light);
}
.audit-entry--update .audit-entry__dot {
  background: var(--color-info);
  border-color: var(--color-info-light);
}
.audit-entry--delete .audit-entry__dot {
  background: var(--color-error);
  border-color: var(--color-error-light);
}
.audit-entry--login .audit-entry__dot {
  background: var(--color-interactive-primary);
  border-color: var(--color-interactive-primary-light);
}
.audit-entry--logout .audit-entry__dot {
  background: var(--color-text-secondary);
  border-color: var(--color-background-secondary);
}
.audit-entry--security .audit-entry__dot {
  background: var(--color-warning);
  border-color: var(--color-warning-light);
}
.audit-entry--system .audit-entry__dot {
  background: var(--color-text-tertiary);
  border-color: var(--color-background-secondary);
}

.timeline {
  display: flex;
  flex-direction: column;
  gap: var(--space-4);
  position: relative;
}
.timeline::before {
  content: "";
  position: absolute;
  left: var(--space-4);
  top: var(--space-4);
  bottom: var(--space-4);
  width: 2px;
  background: var(--color-border-light);
  z-index: 0;
}
.timeline__item {
  display: flex;
  gap: var(--space-4);
  position: relative;
  z-index: 1;
}
.timeline__marker {
  display: flex;
  align-items: center;
  justify-content: center;
  width: var(--space-8);
  height: var(--space-8);
  border-radius: var(--radius-full);
  flex-shrink: 0;
  border: 3px solid var(--color-background-elevated);
}
.timeline__marker--success {
  background: var(--color-success);
}
.timeline__marker--info {
  background: var(--color-info);
}
.timeline__marker--warning {
  background: var(--color-warning);
}
.timeline__marker--danger {
  background: var(--color-error);
}
.timeline__content {
  flex: 1;
  min-width: 0;
  padding-top: var(--space-1);
}
.timeline__time {
  font-size: var(--text-xs);
  font-weight: var(--font-medium);
  color: var(--color-text-tertiary);
  margin-bottom: var(--space-1);
}
.timeline__title {
  font-size: var(--text-sm);
  font-weight: var(--font-semibold);
  color: var(--color-text-primary);
  margin-bottom: var(--space-1);
}
.timeline__description {
  font-size: var(--text-sm);
  color: var(--color-text-secondary);
  line-height: var(--leading-relaxed);
}

.timeline-meta {
  display: grid;
  grid-template-columns: auto 1fr;
  gap: var(--space-2) var(--space-3);
  padding: var(--space-3);
  background: var(--color-background-secondary);
  border-radius: var(--radius-md);
  border: var(--border-1) solid var(--color-border-light);
  font-size: var(--text-sm);
}
.timeline-meta__label {
  font-size: var(--text-xs);
  color: var(--color-text-secondary);
  font-weight: var(--font-medium);
  text-transform: uppercase;
  letter-spacing: var(--tracking-wide);
  white-space: nowrap;
}
.timeline-meta__value {
  font-weight: var(--font-semibold);
  color: var(--color-text-primary);
}
.timeline-meta__value--urgent {
  color: var(--color-warning);
}
.timeline-meta__value--overdue {
  color: var(--color-error);
}
.timeline-meta__value--positive {
  color: var(--color-success);
}
.timeline-meta__days {
  font-size: var(--text-xs);
  color: var(--color-text-tertiary);
  font-weight: var(--font-normal);
  margin-left: var(--space-1);
}
.timeline-meta__item {
  display: flex;
  flex-direction: column;
  gap: var(--space-1);
}
.timeline-meta__item--compact {
  gap: 0;
}

.activity-icon-success {
  background: var(--color-success-bg);
  color: var(--color-success);
  border-color: var(--color-success);
}

.activity-icon-interactive-primary {
  background: var(--color-interactive-primary);
  color: var(--color-text-inverse);
  border-color: var(--color-interactive-primary);
}

.activity-icon-info {
  background: var(--color-info-bg);
  color: var(--color-info);
  border-color: var(--color-info);
}

.activity-icon-warning {
  background: var(--color-warning-bg);
  color: var(--color-warning);
  border-color: var(--color-warning);
}

.activity-icon-error {
  background: var(--color-error-bg);
  color: var(--color-error);
  border-color: var(--color-error);
}

.activity-icon-text-secondary {
  background: var(--color-background-secondary);
  color: var(--color-text-secondary);
  border-color: var(--color-border-light);
}

.metric {
  display: flex;
  flex-direction: column;
  align-items: center;
  text-align: center;
  padding: var(--space-4);
  border-radius: var(--radius-lg);
  transition: all var(--duration-fast) var(--ease-out);
  position: relative;
}
.metric--small {
  padding: var(--space-3);
}
.metric--small .metric__value {
  font-size: 1.25rem;
}
.metric--small .metric__label {
  font-size: 0.75rem;
}
.metric--medium {
  padding: var(--space-4);
}
.metric--medium .metric__value {
  font-size: 2rem;
}
.metric--medium .metric__label {
  font-size: 0.875rem;
}
.metric--large {
  padding: var(--space-6);
}
.metric--large .metric__value {
  font-size: 2.5rem;
}
.metric--large .metric__label {
  font-size: 1rem;
}
.metric__icon {
  display: flex;
  align-items: center;
  justify-content: center;
  opacity: 0.8;
}
.metric__content {
  flex: 1;
  width: 100%;
}
.metric__value {
  font-weight: 700;
  line-height: 1;
  margin-bottom: var(--space-1);
  font-variant-numeric: tabular-nums;
  letter-spacing: -0.025em;
}
.metric__prefix, .metric__suffix {
  font-size: 0.8em;
  opacity: 0.8;
}
.metric__label {
  font-weight: 500;
  color: var(--color-text-secondary);
  text-transform: uppercase;
  letter-spacing: 0.05em;
  line-height: 1.2;
}
.metric__subtitle {
  color: var(--color-text-tertiary);
  font-size: 0.75em;
  line-height: 1.3;
}
.metric__change {
  display: inline-flex;
  align-items: center;
  gap: 2px;
  font-size: 0.75rem;
  font-weight: 600;
  margin-top: var(--space-1);
  padding: 2px 6px;
  border-radius: var(--radius-sm);
}
.metric__change--positive {
  color: var(--color-success);
  background: var(--color-success-5);
}
.metric__change--negative {
  color: var(--color-error);
  background: var(--color-error-5);
}
.metric__change--neutral {
  color: var(--color-text-secondary);
  background: var(--color-secondary-5);
}
.metric__extra {
  width: 100%;
  border-top: 1px solid var(--color-border-light);
  padding-top: var(--space-2);
}
.metric__loading {
  border-radius: inherit;
  backdrop-filter: blur(2px);
}
.metric:hover {
  transform: translateY(-1px);
  background: var(--color-background-hover);
}
.metric:active {
  transform: translateY(0);
}

.timeline {
  position: relative;
}
.timeline--vertical .timeline-item:not(:last-child) {
  margin-bottom: var(--space-6);
}
.timeline--horizontal {
  display: flex;
  gap: var(--space-6);
  overflow-x: auto;
  padding-bottom: var(--space-2);
}
.timeline--horizontal .timeline-item {
  flex: 0 0 auto;
  min-width: 200px;
}
.timeline--compact .timeline-item {
  margin-bottom: var(--space-4);
}
.timeline--compact .timeline-item__content {
  padding: var(--space-3);
}
.timeline__loading .timeline-item--skeleton {
  opacity: 0.6;
}

.timeline-item {
  position: relative;
  display: flex;
  gap: var(--space-4);
}
.timeline-item--first .timeline-item__marker::before {
  display: none;
}
.timeline-item--last .timeline-item__marker::after {
  display: none;
}
.timeline-item--highlighted .timeline-item__content {
  background: var(--color-primary-5);
  border: 1px solid var(--color-primary-20);
}
.timeline-item--highlighted .timeline-item__marker {
  background: var(--color-primary);
  border-color: var(--color-primary);
  color: white;
}
.timeline-item--success .timeline-item__marker {
  background: var(--color-success);
  border-color: var(--color-success);
  color: white;
}
.timeline-item--warning .timeline-item__marker {
  background: var(--color-warning);
  border-color: var(--color-warning);
  color: var(--color-text-primary);
}
.timeline-item--error .timeline-item__marker {
  background: var(--color-error);
  border-color: var(--color-error);
  color: white;
}
.timeline-item--info .timeline-item__marker {
  background: var(--color-info);
  border-color: var(--color-info);
  color: white;
}
.timeline-item--pending .timeline-item__marker {
  background: var(--color-secondary);
  border-color: var(--color-secondary);
  color: white;
  animation: pulse var(--duration-slow) infinite;
}
.timeline-item__marker {
  position: relative;
  flex: 0 0 auto;
  width: 32px;
  height: 32px;
  display: flex;
  align-items: center;
  justify-content: center;
  background: var(--color-background-elevated);
  border: 2px solid var(--color-border-medium);
  border-radius: 50%;
  z-index: 2;
}
.timeline-item__marker::before {
  content: "";
  position: absolute;
  top: -100%;
  left: 50%;
  transform: translateX(-50%);
  width: 2px;
  height: 100%;
  background: var(--color-border-light);
  z-index: -1;
}
.timeline-item__marker::after {
  content: "";
  position: absolute;
  top: 100%;
  left: 50%;
  transform: translateX(-50%);
  width: 2px;
  height: 200%;
  background: var(--color-border-light);
  z-index: -1;
}
.timeline-item__marker--avatar {
  padding: 2px;
}
.timeline-item__marker--skeleton {
  background: var(--color-border-medium);
  animation: shimmer 1.5s infinite;
}
.timeline-item__content {
  flex: 1;
  background: var(--color-background-elevated);
  border: 1px solid var(--color-border-light);
  border-radius: var(--radius-lg);
  padding: var(--space-4);
  position: relative;
}
.timeline-item__content::before {
  content: "";
  position: absolute;
  left: -8px;
  top: 16px;
  width: 0;
  height: 0;
  border-top: 8px solid transparent;
  border-bottom: 8px solid transparent;
  border-right: 8px solid var(--color-border-light);
}
.timeline-item__content::after {
  content: "";
  position: absolute;
  left: -7px;
  top: 16px;
  width: 0;
  height: 0;
  border-top: 8px solid transparent;
  border-bottom: 8px solid transparent;
  border-right: 8px solid var(--color-background-elevated);
}
.timeline-item__header {
  display: flex;
  justify-content: space-between;
  align-items: flex-start;
  margin-bottom: var(--space-2);
}
.timeline-item__title {
  font-size: 1rem;
  font-weight: 600;
  color: var(--color-text-primary);
  margin: 0;
  line-height: 1.3;
}
.timeline-item__time {
  font-size: 0.75rem;
  color: var(--color-text-secondary);
  font-weight: 500;
  white-space: nowrap;
  margin-left: var(--space-3);
}
.timeline-item__description {
  color: var(--color-text-secondary);
  line-height: 1.5;
  margin-bottom: var(--space-2);
}
.timeline-item__subtitle {
  font-size: 0.875rem;
  color: var(--color-text-tertiary);
  margin-bottom: var(--space-2);
}
.timeline-item__tags {
  display: flex;
  flex-wrap: wrap;
  gap: var(--space-1);
  margin-bottom: var(--space-3);
}
.timeline-item__tag {
  font-size: 0.75rem;
  font-weight: 500;
  padding: 2px 6px;
  background: var(--color-secondary-10);
  color: var(--color-secondary);
  border-radius: var(--radius-sm);
  white-space: nowrap;
}
.timeline-item__actions {
  display: flex;
  gap: var(--space-2);
  margin-top: var(--space-3);
}
.timeline-item__custom {
  margin-top: var(--space-3);
}
.timeline-item--skeleton .timeline-item__content {
  border-color: var(--color-border-light);
}

@media (max-width: 768px) {
  .timeline--horizontal {
    flex-direction: column;
  }
  .timeline--horizontal .timeline-item {
    min-width: auto;
  }
  .timeline-item {
    gap: var(--space-3);
  }
  .timeline-item__marker {
    width: 24px;
    height: 24px;
  }
  .timeline-item__content {
    padding: var(--space-3);
  }
  .timeline-item__content::before, .timeline-item__content::after {
    top: 12px;
  }
}
.upload-section {
  gap: 1.5rem;
}

.upload-info__title {
  font-size: var(--text-xl);
  font-weight: var(--font-semibold);
  line-height: var(--leading-tight);
  color: var(--color-text-primary);
  margin: 0 0 1rem 0;
  font-weight: var(--font-semibold);
}
.upload-info__list {
  margin: 0;
  padding-left: 1.5rem;
  color: var(--color-text-secondary);
  line-height: 1.6;
}
.upload-info__list li {
  margin-bottom: 0.5rem;
}
.upload-info__list li:last-child {
  margin-bottom: 0;
}

.file-upload-area {
  position: relative;
  border: 2px dashed var(--color-border-medium);
  border-radius: 0.75rem;
  padding: 3rem 2rem;
  text-align: center;
  transition: var(--transition-all);
  background: var(--color-background-secondary);
  cursor: pointer;
}
.file-upload-area:hover {
  border-color: var(--color-interactive-primary);
  background: var(--color-background-elevated);
  transform: translateY(-2px);
}
.file-upload-area__input {
  position: absolute;
  opacity: 0;
  width: 100%;
  height: 100%;
  cursor: pointer;
  inset: 0;
}
.file-upload-area__label {
  align-items: center;
  gap: 1rem;
  cursor: pointer;
  pointer-events: none;
}
.file-upload-area__label i {
  font-size: 3rem;
  color: var(--color-interactive-primary);
  margin-bottom: 0.5rem;
}
.file-upload-area__text {
  font-size: var(--text-xl);
  font-weight: var(--font-semibold);
  line-height: var(--leading-tight);
  font-weight: var(--font-medium);
  color: var(--color-text-primary);
  margin: 0;
}
.file-upload-area__hint {
  font-size: var(--text-base);
  font-weight: var(--font-normal);
  line-height: var(--leading-normal);
  color: var(--color-text-secondary);
  margin: 0;
}

.upload-zone {
  border: 2px dashed var(--color-border-medium);
  border-radius: 0.5rem;
  padding: 2rem;
  text-align: center;
  cursor: pointer;
  transition: all var(--duration-normal) var(--ease-out);
  background: var(--color-background-secondary);
}
.upload-zone:hover {
  border-color: var(--color-interactive-primary);
  background: var(--color-background-elevated);
}
.upload-zone--dragover {
  border-color: var(--color-interactive-primary);
  background: var(--color-background-elevated);
  transform: scale(1.02);
}
.upload-zone .upload-content {
  align-items: center;
  gap: 0.75rem;
}
.upload-zone .upload-icon {
  font-size: 3rem;
  color: var(--color-interactive-primary);
}
.upload-zone h5 {
  font-size: var(--text-lg);
  font-weight: var(--font-semibold);
  line-height: var(--leading-tight);
  color: var(--color-text-primary);
  margin: 0;
}
.upload-zone p {
  font-size: var(--text-base);
  font-weight: var(--font-normal);
  line-height: var(--leading-normal);
  color: var(--color-text-secondary);
  margin: 0;
}
.upload-zone .file-actions {
  margin-top: 0.75rem;
  display: flex;
  gap: 0.5rem;
  justify-content: center;
}

.file-preview {
  align-items: center;
  padding: 1.25rem;
  background: var(--color-background-elevated);
  border-radius: 0.5rem;
  border: var(--border-1) solid var(--color-border-light);
  margin-top: 1rem;
}
.file-preview__info {
  display: flex;
  align-items: center;
  justify-content: flex-start;
  align-items: center;
  gap: 1rem;
}
.file-preview__info i {
  font-size: 2rem;
  color: var(--color-interactive-primary);
}
.file-preview__details {
  gap: 0.25rem;
}
.file-preview__name {
  font-size: var(--text-lg);
  font-weight: var(--font-medium);
  line-height: var(--leading-normal);
  color: var(--color-text-primary);
  font-weight: var(--font-medium);
  margin: 0;
}
.file-preview__size {
  font-size: var(--text-xs);
  font-weight: var(--font-normal);
  line-height: var(--leading-normal);
  color: var(--color-text-secondary);
  margin: 0;
}

.upload-progress {
  text-align: center;
  padding: 1.5rem 0;
}
.upload-progress__title {
  font-size: var(--text-xl);
  font-weight: var(--font-semibold);
  line-height: var(--leading-tight);
  margin: 0 0 1.5rem 0;
  color: var(--color-text-primary);
}
.upload-progress__bar {
  width: 100%;
  height: 0.75rem;
  background: var(--color-background-secondary);
  border-radius: 9999px;
  overflow: hidden;
  margin-bottom: 1rem;
  border: var(--border-1) solid var(--color-border-light);
}
.upload-progress__bar__fill {
  height: 100%;
  background: var(--gradient-primary);
  border-radius: 9999px;
  transition: width 0.3s ease;
  position: relative;
}
.upload-progress__bar__fill::after {
  content: "";
  position: absolute;
  inset: 0;
  background: linear-gradient(90deg, transparent 0%, rgba(255, 255, 255, 0.2) 50%, transparent 100%);
  animation: loadingShimmer 2s infinite;
}
.upload-progress__text {
  font-size: var(--text-base);
  font-weight: var(--font-normal);
  line-height: var(--leading-normal);
  color: var(--color-text-secondary);
  margin-bottom: 1.5rem;
  font-weight: var(--font-medium);
}

.file-upload {
  position: relative;
  display: inline-block;
  width: 100%;
}
.file-upload__input {
  position: absolute;
  left: -9999px;
  opacity: 0;
}
.file-upload__label {
  display: flex;
  align-items: center;
  justify-content: center;
  gap: 0.5rem;
  padding: 0.75rem 1rem;
  background: var(--color-background-elevated);
  border: 2px dashed var(--color-border-medium);
  border-radius: 0.375rem;
  color: var(--color-text-secondary);
  cursor: pointer;
  transition: all var(--duration-normal) var(--ease-out);
  text-decoration: none;
}
.file-upload__label:hover {
  border-color: var(--color-interactive-primary);
  color: var(--color-interactive-primary);
  background: var(--color-background-primary);
}
.file-upload__dropzone {
  align-items: center;
  gap: 0.5rem;
  padding: 2rem 1.5rem;
  border: 2px dashed var(--color-border-medium);
  border-radius: 0.5rem;
  background: var(--color-background-secondary);
  text-align: center;
  cursor: pointer;
  transition: var(--transition-all);
}
.file-upload__dropzone:hover {
  border-color: var(--color-interactive-primary);
  background: var(--color-background-elevated);
}
.file-upload__dropzone i {
  font-size: 2.25rem;
  color: var(--color-interactive-primary);
  margin-bottom: 0.5rem;
}
.file-upload__dropzone p {
  margin: 0;
  color: var(--color-text-primary);
  font-weight: var(--font-medium);
}
.file-upload__dropzone p:last-child {
  font-size: var(--text-xs);
  font-weight: var(--font-normal);
  line-height: var(--leading-normal);
  color: var(--color-text-secondary);
  font-weight: normal;
}
.file-upload__hint {
  font-size: var(--text-xs);
  font-weight: var(--font-normal);
  line-height: var(--leading-normal);
  color: var(--color-text-secondary);
  margin-top: 0.25rem;
}

.file-attachments {
  margin-top: 0.75rem;
  display: flex;
  flex-direction: column;
  gap: 0.5rem;
}

.file-attachment {
  align-items: center;
  gap: 0.75rem;
  padding: 0.75rem;
  background: var(--color-background-elevated);
  border: var(--border-1) solid var(--color-border-light);
  border-radius: 0.375rem;
}
.file-attachment__name {
  flex: 1;
  font-size: var(--text-base);
  font-weight: var(--font-normal);
  line-height: var(--leading-normal);
  color: var(--color-text-primary);
  margin: 0;
}
.file-attachment i:first-child {
  color: var(--color-text-secondary);
}

.rdatepicker {
  position: relative;
  display: inline-block;
  width: 100%;
}
.rdatepicker__trigger {
  position: relative;
  cursor: pointer;
  width: 100%;
}
.rdatepicker__input {
  padding-right: 3rem !important;
  cursor: pointer;
  user-select: none;
}
.rdatepicker__input:focus {
  cursor: text;
}
.rdatepicker__icon {
  position: absolute;
  top: 50%;
  transform: translateY(-50%);
  color: var(--color-text-tertiary);
  pointer-events: none;
  display: flex;
  align-items: center;
  justify-content: center;
  z-index: 1;
}
.rdatepicker__icon--start {
  left: var(--space-3);
}
.rdatepicker__icon--end {
  right: 3rem;
}
.rdatepicker__clear {
  position: absolute;
  top: 50%;
  right: var(--space-2);
  transform: translateY(-50%);
  background: none;
  border: none;
  color: var(--color-text-tertiary);
  cursor: pointer;
  padding: var(--space-1);
  border-radius: var(--radius-full);
  display: flex;
  align-items: center;
  justify-content: center;
  transition: var(--transition-fast);
  z-index: 2;
}
.rdatepicker__clear:hover {
  background: var(--color-background-elevated);
  color: var(--color-text-primary);
}
.rdatepicker__backdrop {
  position: fixed;
  top: 0;
  left: 0;
  right: 0;
  bottom: 0;
  z-index: var(--z-dropdown-backdrop);
  background: transparent;
}
.rdatepicker__popup {
  position: absolute;
  z-index: var(--z-dropdown);
  background: var(--color-background-elevated);
  border: var(--border-1) solid var(--color-border-light);
  border-radius: var(--radius-lg);
  box-shadow: var(--shadow-xl);
  min-width: 320px;
  max-width: 400px;
  overflow: hidden;
  animation: dropdownSlideIn 0.15s ease-out;
}
.rdatepicker__popup--bottom {
  top: calc(100% + 0.5rem);
  left: 0;
}
.rdatepicker__popup--top {
  bottom: calc(100% + 0.5rem);
  left: 0;
}
.rdatepicker__header {
  display: flex;
  align-items: center;
  justify-content: space-between;
  padding: var(--space-4);
  border-bottom: var(--border-1) solid var(--color-border-light);
  background: var(--color-background-secondary);
}
.rdatepicker__nav-btn {
  background: none;
  border: none;
  margin: 0;
  padding: var(--space-2);
  border-radius: var(--radius-md);
  cursor: pointer;
  color: var(--color-text-secondary);
  transition: var(--transition-fast);
  display: flex;
  align-items: center;
  justify-content: center;
}
.rdatepicker__nav-btn:hover {
  background: var(--color-background-elevated);
  color: var(--color-text-primary);
}
.rdatepicker__nav-btn:focus {
  outline: 2px solid var(--color-interactive-primary);
  outline-offset: 2px;
}
.rdatepicker__header-info {
  flex: 1;
  text-align: center;
}
.rdatepicker__month-year {
  background: none;
  border: none;
  margin: 0;
  font-weight: var(--font-semibold);
  font-size: var(--text-base);
  color: var(--color-text-primary);
  cursor: pointer;
  padding: var(--space-2) var(--space-3);
  border-radius: var(--radius-md);
  transition: var(--transition-fast);
}
.rdatepicker__month-year:hover {
  background: var(--color-background-elevated);
}
.rdatepicker__month-year:focus {
  outline: 2px solid var(--color-interactive-primary);
  outline-offset: 2px;
}
.rdatepicker__year-picker {
  display: grid;
  grid-template-columns: repeat(4, 1fr);
  gap: var(--space-2);
  padding: var(--space-4);
  max-height: 240px;
  overflow-y: auto;
}
.rdatepicker__year-option {
  background: none;
  border: none;
  margin: 0;
  padding: var(--space-3);
  border-radius: var(--radius-md);
  cursor: pointer;
  color: var(--color-text-secondary);
  transition: var(--transition-fast);
  font-size: var(--text-sm);
  text-align: center;
}
.rdatepicker__year-option:hover {
  background: var(--color-background-elevated);
  color: var(--color-text-primary);
}
.rdatepicker__year-option:focus {
  outline: 2px solid var(--color-interactive-primary);
  outline-offset: 2px;
}
.rdatepicker__year-option--current {
  background: var(--color-interactive-primary);
  color: var(--color-text-inverse);
  font-weight: var(--font-semibold);
}
.rdatepicker__year-option--current:hover {
  background: var(--color-interactive-primary-hover);
}
.rdatepicker__calendar {
  padding: var(--space-4);
}
.rdatepicker__day-headers {
  display: grid;
  grid-template-columns: repeat(7, 1fr);
  gap: var(--space-1);
  margin-bottom: var(--space-3);
}
.rdatepicker__day-header {
  text-align: center;
  font-size: var(--text-xs);
  font-weight: var(--font-semibold);
  color: var(--color-text-tertiary);
  padding: var(--space-2);
  text-transform: uppercase;
  letter-spacing: var(--tracking-wide);
}
.rdatepicker__days {
  display: grid;
  grid-template-columns: repeat(7, 1fr);
  gap: 2px;
}
.rdatepicker__day {
  background: none;
  border: none;
  margin: 0;
  aspect-ratio: 1;
  display: flex;
  align-items: center;
  justify-content: center;
  font-size: var(--text-sm);
  cursor: pointer;
  border-radius: var(--radius-md);
  color: var(--color-text-primary);
  transition: var(--transition-fast);
  position: relative;
  min-height: 32px;
}
.rdatepicker__day:hover:not(:disabled) {
  background: var(--color-background-elevated);
  transform: translateY(-1px);
}
.rdatepicker__day:focus {
  outline: 2px solid var(--color-interactive-primary);
  outline-offset: 2px;
  z-index: 1;
}
.rdatepicker__day--other-month {
  color: var(--color-text-disabled);
  opacity: 0.5;
}
.rdatepicker__day--today {
  font-weight: var(--font-semibold);
  color: var(--color-interactive-primary);
}
.rdatepicker__day--today::after {
  content: "";
  position: absolute;
  bottom: 2px;
  left: 50%;
  transform: translateX(-50%);
  width: 4px;
  height: 4px;
  background: var(--color-interactive-primary);
  border-radius: var(--radius-full);
}
.rdatepicker__day--weekend {
  color: var(--color-text-secondary);
}
.rdatepicker__day--disabled {
  color: var(--color-text-disabled);
  cursor: not-allowed;
  opacity: 0.4;
}
.rdatepicker__day--disabled:hover {
  background: none;
  transform: none;
}
.rdatepicker__day--selected {
  background: var(--color-interactive-primary);
  color: var(--color-text-inverse);
  font-weight: var(--font-semibold);
  box-shadow: var(--shadow-md);
}
.rdatepicker__day--selected:hover {
  background: var(--color-interactive-primary-hover);
}
.rdatepicker__day--focused {
  background: var(--color-background-elevated);
  box-shadow: 0 0 0 2px var(--color-interactive-primary);
}
.rdatepicker__day--range-start, .rdatepicker__day--range-end {
  background: var(--color-interactive-primary);
  color: var(--color-text-inverse);
  font-weight: var(--font-semibold);
}
.rdatepicker__day--range-start:hover, .rdatepicker__day--range-end:hover {
  background: var(--color-interactive-primary-hover);
}
.rdatepicker__day--range-start {
  border-top-right-radius: 2px;
  border-bottom-right-radius: 2px;
}
.rdatepicker__day--range-end {
  border-top-left-radius: 2px;
  border-bottom-left-radius: 2px;
}
.rdatepicker__day--range-middle {
  background: var(--color-interactive-primary);
  color: var(--color-text-inverse);
  border-radius: 0;
  font-weight: var(--font-medium);
  opacity: 0.7;
}
.rdatepicker__day--range-middle:hover {
  background: var(--color-interactive-primary);
  opacity: 0.8;
}
.rdatepicker__time-picker {
  display: flex;
  gap: var(--space-4);
  padding: var(--space-4);
  border-top: var(--border-1) solid var(--color-border-light);
  background: var(--color-background-secondary);
}
.rdatepicker__time-section {
  display: flex;
  flex-direction: column;
  gap: var(--space-2);
  flex: 1;
}
.rdatepicker__time-label {
  font-size: var(--text-xs);
  font-weight: var(--font-semibold);
  color: var(--color-text-secondary);
  text-transform: uppercase;
  letter-spacing: var(--tracking-wide);
}
.rdatepicker__time-select {
  padding: var(--space-2) var(--space-3);
  border: var(--border-1) solid var(--color-border-medium);
  border-radius: var(--radius-md);
  background: var(--color-background-elevated);
  color: var(--color-text-primary);
  font-size: var(--text-sm);
  cursor: pointer;
  transition: var(--transition-fast);
}
.rdatepicker__time-select:hover {
  border-color: var(--color-border-strong);
}
.rdatepicker__time-select:focus {
  outline: 2px solid var(--color-interactive-primary);
  outline-offset: 2px;
  border-color: var(--color-interactive-primary);
}
.rdatepicker__footer {
  display: flex;
  gap: var(--space-2);
  padding: var(--space-4);
  border-top: var(--border-1) solid var(--color-border-light);
  justify-content: flex-end;
  background: var(--color-background-secondary);
}
.rdatepicker__action-btn {
  background: none;
  margin: 0;
  padding: var(--space-2) var(--space-4);
  border-radius: var(--radius-md);
  font-size: var(--text-sm);
  font-weight: var(--font-medium);
  cursor: pointer;
  transition: var(--transition-fast);
  border: var(--border-1) solid transparent;
}
.rdatepicker__action-btn:focus {
  outline: 2px solid var(--color-interactive-primary);
  outline-offset: 2px;
}
.rdatepicker__action-btn--primary {
  background: var(--color-interactive-primary);
  color: var(--color-text-inverse);
  border-color: var(--color-interactive-primary);
}
.rdatepicker__action-btn--primary:hover {
  background: var(--color-interactive-primary-hover);
  border-color: var(--color-interactive-primary-hover);
  transform: translateY(-1px);
  box-shadow: var(--shadow-md);
}
.rdatepicker__action-btn--secondary {
  background: var(--color-background-elevated);
  color: var(--color-text-secondary);
  border-color: var(--color-border-medium);
}
.rdatepicker__action-btn--secondary:hover {
  background: var(--color-background-elevated-hover);
  color: var(--color-text-primary);
  border-color: var(--color-border-strong);
}
.rdatepicker--error .rdatepicker__input {
  border-color: var(--color-error);
}
.rdatepicker--error .rdatepicker__input:focus {
  border-color: var(--color-error);
  box-shadow: 0 0 0 3px var(--color-error-alpha-20);
}
.rdatepicker--error .rdatepicker__icon {
  color: var(--color-error);
}
.rdatepicker--disabled .rdatepicker__trigger {
  cursor: not-allowed;
}
.rdatepicker--disabled .rdatepicker__input {
  background: var(--color-background-disabled);
  color: var(--color-text-disabled);
  cursor: not-allowed;
}
.rdatepicker--disabled .rdatepicker__icon {
  color: var(--color-text-disabled);
}
.rdatepicker--small .rdatepicker__input {
  height: 2rem;
  font-size: var(--text-sm);
  padding: var(--space-2) var(--space-3);
}
.rdatepicker--small .rdatepicker__icon {
  font-size: var(--text-sm);
}
.rdatepicker--small .rdatepicker__clear {
  padding: 2px;
}
.rdatepicker--large .rdatepicker__input {
  height: 3rem;
  font-size: var(--text-lg);
  padding: var(--space-4) var(--space-5);
}
.rdatepicker--large .rdatepicker__icon {
  font-size: var(--text-lg);
}

@media (max-width: 640px) {
  .rdatepicker__popup {
    position: fixed;
    top: 50% !important;
    left: 50% !important;
    bottom: auto !important;
    right: auto !important;
    transform: translate(-50%, -50%);
    width: 90vw;
    max-width: 320px;
    max-height: 80vh;
    overflow-y: auto;
  }
  .rdatepicker__days {
    gap: 1px;
  }
  .rdatepicker__day {
    min-height: 40px;
    font-size: var(--text-base);
  }
  .rdatepicker__time-picker {
    flex-direction: column;
    gap: var(--space-3);
  }
  .rdatepicker__footer {
    flex-direction: column;
  }
  .rdatepicker__footer .rdatepicker__action-btn {
    width: 100%;
    justify-content: center;
  }
}
@media (prefers-reduced-motion: reduce) {
  .rdatepicker__popup {
    animation: none;
  }
  .rdatepicker__day, .rdatepicker__nav-btn, .rdatepicker__action-btn {
    transition: none;
  }
}
@media (prefers-contrast: high) {
  .rdatepicker__popup {
    border-width: 2px;
  }
  .rdatepicker__day--selected, .rdatepicker__day--range-start, .rdatepicker__day--range-end {
    outline: 2px solid var(--color-text-inverse);
    outline-offset: -2px;
  }
  .rdatepicker__day--today::after {
    width: 6px;
    height: 6px;
    outline: 1px solid var(--color-background-primary);
  }
}
[data-theme=dark] .rdatepicker__popup {
  border-color: var(--color-border-strong);
  box-shadow: var(--shadow-2xl);
}
[data-theme=dark] .rdatepicker__day--today::after {
  box-shadow: 0 0 0 1px var(--color-background-primary);
}
[data-theme=dark] .rdatepicker__time-select {
  background: var(--color-background-primary);
}

.fraud-alert {
  display: flex;
  align-items: flex-start;
  gap: var(--space-4);
  padding: var(--space-4);
  border-radius: var(--radius-lg);
  background: var(--color-warning-light);
  border-left: 4px solid var(--color-warning);
}
.fraud-alert__icon {
  font-size: 2rem;
  color: var(--color-warning);
  flex-shrink: 0;
}
.fraud-alert__content {
  flex: 1;
}
.fraud-alert__title {
  font-size: var(--text-base);
  font-weight: var(--font-semibold);
  color: var(--color-warning);
  margin-bottom: var(--space-2);
}
.fraud-alert__details {
  font-size: var(--text-sm);
  color: var(--color-text-primary);
  margin-bottom: var(--space-3);
}
.fraud-alert__risk-score {
  display: inline-flex;
  align-items: center;
  gap: var(--space-1);
  padding: var(--space-1) var(--space-2);
  border-radius: var(--radius-sm);
  font-size: var(--text-xs);
  font-weight: var(--font-semibold);
  text-transform: uppercase;
}
.fraud-alert__risk-score--high {
  background: var(--color-error);
  color: white;
}
.fraud-alert__risk-score--medium {
  background: var(--color-warning);
  color: white;
}
.fraud-alert__risk-score--low {
  background: var(--color-success);
  color: white;
}

.app-shell {
  position: relative;
  min-height: 100vh;
  overflow: hidden;
}
.app-shell .status-bar {
  background: var(--color-background-elevated);
  border-top: var(--border-1) solid var(--color-border-light);
  padding: var(--space-2) var(--space-4);
  font-size: var(--text-sm);
  color: var(--color-text-secondary);
  display: flex;
  align-items: center;
  justify-content: space-between;
  min-height: 2.5rem;
  z-index: var(--z-sticky);
}
.app-shell .quick-actions-floating {
  position: fixed;
  bottom: var(--space-6);
  right: var(--space-6);
  z-index: var(--z-floating);
  display: flex;
  flex-direction: column;
  gap: var(--space-3);
}
.app-shell .quick-actions-floating .button {
  box-shadow: var(--shadow-2xl);
  border-radius: var(--radius-full);
  width: 3.5rem;
  height: 3.5rem;
}
.app-shell .quick-actions-floating .button:hover {
  transform: translateY(-2px);
  box-shadow: var(--shadow-2xl);
}
.app-shell .search-container {
  position: relative;
  transition: all var(--duration-normal) var(--ease-out);
}
.app-shell .search-container.search-expanded {
  width: 256px;
}
.app-shell .search-container.search-collapsed {
  width: auto;
}
.app-shell .search-container .search-results {
  max-height: 400px;
  overflow-y: auto;
  border: var(--border-1) solid var(--color-border-light);
}
.app-shell .search-container .search-results::-webkit-scrollbar {
  width: var(--space-1);
}
.app-shell .search-container .search-results::-webkit-scrollbar-track {
  background: transparent;
}
.app-shell .search-container .search-results::-webkit-scrollbar-thumb {
  background: var(--color-border-light);
  border-radius: var(--radius-full);
}
.app-shell .search-container .search-results::-webkit-scrollbar-thumb:hover {
  background: var(--color-border-medium);
}
.app-shell .search-container .search-result-item {
  transition: all var(--duration-fast) var(--ease-out);
  border: none;
  background: transparent;
}
.app-shell .search-container .search-result-item:hover {
  background: var(--color-background-secondary);
  transform: translateX(4px);
}
.app-shell .search-container .search-result-item:focus {
  outline: 2px solid var(--color-interactive-primary);
  outline-offset: -2px;
}
.app-shell .user-menu-compact {
  transition: all var(--duration-slow) var(--ease-out);
  border-radius: var(--radius-md);
}
.app-shell .user-menu-compact:hover {
  background: var(--color-background-secondary);
}
.app-shell .breadcrumbs {
  display: flex;
  align-items: center;
  flex-wrap: wrap;
  gap: var(--space-1);
}
.app-shell .breadcrumbs a {
  text-decoration: none;
  transition: color var(--duration-fast) var(--ease-out);
}
.app-shell .breadcrumbs a:hover {
  text-decoration: underline;
}
@media (max-width: 1023px) {
  .app-shell .search-container {
    width: 100% !important;
    max-width: none;
  }
  .app-shell .search-container input {
    width: 100%;
  }
  .app-shell .quick-actions-floating {
    bottom: var(--space-4);
    right: var(--space-4);
  }
  .app-shell .quick-actions-floating .button {
    width: 3rem;
    height: 3rem;
  }
}
@media (max-width: 767px) {
  .app-shell .header {
    padding: var(--space-2) var(--space-3);
  }
  .app-shell .header__title {
    font-size: var(--text-lg);
  }
  .app-shell .header__subtitle {
    display: none;
  }
  .app-shell .breadcrumbs {
    display: none;
  }
  .app-shell .status-bar {
    padding: var(--space-1-5) var(--space-3);
    font-size: var(--text-xs);
  }
}
@media (max-width: 639px) {
  .app-shell .header__right {
    gap: var(--space-2);
  }
  .app-shell .header__right .search-container {
    display: none;
  }
  .app-shell .quick-actions-floating {
    bottom: var(--space-3);
    right: var(--space-3);
  }
  .app-shell .quick-actions-floating .button {
    width: 2.5rem;
    height: 2.5rem;
  }
}

.search-results {
  animation: dropdownSlideIn var(--duration-fast) var(--ease-out);
  transform-origin: top;
}

.keyboard-navigation .search-result-item:focus,
.keyboard-navigation .button:focus,
.keyboard-navigation .nav-item:focus {
  outline: 2px solid var(--color-interactive-primary);
  outline-offset: 2px;
}

[data-high-contrast=true] .app-shell .search-results {
  border-width: 2px;
  border-color: var(--color-text-primary);
}
[data-high-contrast=true] .app-shell .search-result-item:hover {
  background: var(--color-interactive-primary);
  color: var(--color-text-inverted);
}
[data-high-contrast=true] .app-shell .status-bar {
  border-top-width: 2px;
}

[data-theme=dark] .app-shell .search-results {
  background: var(--color-background-elevated);
  backdrop-filter: blur(16px);
}
[data-theme=dark] .app-shell .quick-actions-floating .button {
  background: var(--color-background-elevated);
  border: var(--border-1) solid var(--color-border-light);
}

.sr-only {
  position: absolute !important;
  width: 1px !important;
  height: 1px !important;
  padding: 0 !important;
  margin: -1px !important;
  overflow: hidden !important;
  clip: rect(0, 0, 0, 0) !important;
  white-space: nowrap !important;
  border: 0 !important;
}

.main-content {
  flex: 1;
  display: flex;
  flex-direction: column;
  min-height: 100vh;
  transition: margin-left 0.3s cubic-bezier(0.4, 0, 0.2, 1);
  margin-left: 16rem;
}
.main-content--collapsed {
  margin-left: 4rem;
}
.main-content--expanded {
  margin-left: 16rem;
}
@media (max-width: 767px) {
  .main-content {
    margin-left: 0 !important;
  }
}

.main {
  flex: 1;
  width: 100%;
  padding-top: 4rem;
  min-height: calc(100vh - 4rem);
  background: var(--color-background-primary);
  overflow-x: hidden;
  overflow-y: auto;
}
.main > * {
  padding: var(--space-6);
}
@media (max-width: 767px) {
  .main > * {
    padding: var(--space-4);
  }
}
@media (max-width: 639px) {
  .main > * {
    padding: var(--space-3);
  }
}

.header {
  position: fixed;
  top: 0;
  left: 0;
  right: 0;
  height: 4rem;
  z-index: var(--z-sticky);
  background: var(--color-background-elevated);
  border-bottom: 1px solid var(--color-border-light);
  box-shadow: var(--shadow-sm);
  display: flex;
  align-items: center;
  justify-content: space-between;
  padding: 0 var(--space-6);
}
@media (max-width: 767px) {
  .header {
    padding: 0 var(--space-4);
  }
}
@media (max-width: 639px) {
  .header {
    padding: 0 var(--space-3);
  }
}

.header__left,
.header__right {
  display: flex;
  align-items: center;
  gap: var(--space-3);
}

.header__left {
  flex: 1;
  min-width: 0;
}

.header__right {
  flex-shrink: 0;
}

.header__title-group {
  min-width: 0;
}
.header__title-group .header__title {
  font-size: var(--text-xl);
  font-weight: var(--font-semibold);
  color: var(--color-text-primary);
  margin: 0;
  line-height: 1.2;
  white-space: nowrap;
  overflow: hidden;
  text-overflow: ellipsis;
}
@media (max-width: 639px) {
  .header__title-group .header__title {
    font-size: var(--text-lg);
  }
}
.header__title-group .header__subtitle {
  font-size: var(--text-sm);
  color: var(--color-text-secondary);
  margin: 0;
  line-height: 1.2;
  white-space: nowrap;
  overflow: hidden;
  text-overflow: ellipsis;
}
@media (max-width: 639px) {
  .header__title-group .header__subtitle {
    display: none;
  }
}

.sidebar {
  position: fixed;
  top: 0;
  left: 0;
  width: 16rem;
  height: 100vh;
  z-index: var(--z-sticky);
  background: var(--color-background-elevated);
  border-right: 1px solid var(--color-border-light);
  transition: all 0.3s cubic-bezier(0.4, 0, 0.2, 1);
}
.sidebar--collapsed {
  width: 4rem;
}
.sidebar--closed {
  transform: translateX(-100%);
}
@media (max-width: 767px) {
  .sidebar:not(.sidebar--closed) {
    transform: translateX(0);
  }
}

.app-shell {
  position: relative;
}
.app-shell::before {
  content: "";
  position: fixed;
  inset: 0;
  background: rgba(0, 0, 0, 0.5);
  z-index: calc(var(--z-sticky) - 1);
  opacity: 0;
  visibility: hidden;
  transition: all 0.3s ease;
}
@media (max-width: 767px) {
  .sidebar:not(.sidebar--closed) ~ .app-shell::before {
    opacity: 1;
    visibility: visible;
  }
}

.page-content {
  width: 100%;
  max-width: 100%;
  margin: 0 auto;
}
.page-content--centered {
  max-width: 1200px;
}
.page-content--wide {
  max-width: 1400px;
}
.page-content--full {
  max-width: 100%;
}

.main > .no-padding {
  padding: 0;
}
.main > .custom-padding {
  padding: var(--custom-padding, var(--space-6));
}

.gap-0 {
  gap: var(--space-0);
}

.gap-px {
  gap: var(--space-px);
}

.gap-0-5 {
  gap: var(--space-0-5);
}

.gap-1 {
  gap: var(--space-1);
}

.gap-1-5 {
  gap: var(--space-1-5);
}

.gap-2 {
  gap: var(--space-2);
}

.gap-2-5 {
  gap: var(--space-2-5);
}

.gap-3 {
  gap: var(--space-3);
}

.gap-3-5 {
  gap: var(--space-3-5);
}

.gap-4 {
  gap: var(--space-4);
}

.gap-5 {
  gap: var(--space-5);
}

.gap-6 {
  gap: var(--space-6);
}

.gap-7 {
  gap: var(--space-7);
}

.gap-8 {
  gap: var(--space-8);
}

.gap-9 {
  gap: var(--space-9);
}

.gap-10 {
  gap: var(--space-10);
}

.gap-11 {
  gap: var(--space-11);
}

.gap-12 {
  gap: var(--space-12);
}

.gap-14 {
  gap: var(--space-14);
}

.gap-16 {
  gap: var(--space-16);
}

.gap-20 {
  gap: var(--space-20);
}

.gap-24 {
  gap: var(--space-24);
}

.gap-x-0 {
  column-gap: var(--space-0);
}

.gap-x-1 {
  column-gap: var(--space-1);
}

.gap-x-2 {
  column-gap: var(--space-2);
}

.gap-x-3 {
  column-gap: var(--space-3);
}

.gap-x-4 {
  column-gap: var(--space-4);
}

.gap-x-5 {
  column-gap: var(--space-5);
}

.gap-x-6 {
  column-gap: var(--space-6);
}

.gap-x-8 {
  column-gap: var(--space-8);
}

.gap-x-10 {
  column-gap: var(--space-10);
}

.gap-x-12 {
  column-gap: var(--space-12);
}

.gap-y-0 {
  row-gap: var(--space-0);
}

.gap-y-1 {
  row-gap: var(--space-1);
}

.gap-y-2 {
  row-gap: var(--space-2);
}

.gap-y-3 {
  row-gap: var(--space-3);
}

.gap-y-4 {
  row-gap: var(--space-4);
}

.gap-y-5 {
  row-gap: var(--space-5);
}

.gap-y-6 {
  row-gap: var(--space-6);
}

.gap-y-8 {
  row-gap: var(--space-8);
}

.gap-y-10 {
  row-gap: var(--space-10);
}

.gap-y-12 {
  row-gap: var(--space-12);
}

.space-x-0 > :not([hidden]) ~ :not([hidden]) {
  margin-left: var(--space-0);
}

.space-x-1 > :not([hidden]) ~ :not([hidden]) {
  margin-left: var(--space-1);
}

.space-x-2 > :not([hidden]) ~ :not([hidden]) {
  margin-left: var(--space-2);
}

.space-x-3 > :not([hidden]) ~ :not([hidden]) {
  margin-left: var(--space-3);
}

.space-x-4 > :not([hidden]) ~ :not([hidden]) {
  margin-left: var(--space-4);
}

.space-x-5 > :not([hidden]) ~ :not([hidden]) {
  margin-left: var(--space-5);
}

.space-x-6 > :not([hidden]) ~ :not([hidden]) {
  margin-left: var(--space-6);
}

.space-x-8 > :not([hidden]) ~ :not([hidden]) {
  margin-left: var(--space-8);
}

.space-y-0 > :not([hidden]) ~ :not([hidden]) {
  margin-top: var(--space-0);
}

.space-y-1 > :not([hidden]) ~ :not([hidden]) {
  margin-top: var(--space-1);
}

.space-y-2 > :not([hidden]) ~ :not([hidden]) {
  margin-top: var(--space-2);
}

.space-y-3 > :not([hidden]) ~ :not([hidden]) {
  margin-top: var(--space-3);
}

.space-y-4 > :not([hidden]) ~ :not([hidden]) {
  margin-top: var(--space-4);
}

.space-y-5 > :not([hidden]) ~ :not([hidden]) {
  margin-top: var(--space-5);
}

.space-y-6 > :not([hidden]) ~ :not([hidden]) {
  margin-top: var(--space-6);
}

.space-y-8 > :not([hidden]) ~ :not([hidden]) {
  margin-top: var(--space-8);
}

@media (max-width: 767px) {
  .gap-responsive {
    gap: var(--space-3) !important;
  }
  .px-responsive {
    padding-left: var(--space-3) !important;
    padding-right: var(--space-3) !important;
  }
  .py-responsive {
    padding-top: var(--space-3) !important;
    padding-bottom: var(--space-3) !important;
  }
  .m-responsive {
    margin: var(--space-3) !important;
  }
}
@media (max-width: 639px) {
  .gap-responsive {
    gap: var(--space-2) !important;
  }
  .px-responsive {
    padding-left: var(--space-2) !important;
    padding-right: var(--space-2) !important;
  }
  .py-responsive {
    padding-top: var(--space-2) !important;
    padding-bottom: var(--space-2) !important;
  }
  .m-responsive {
    margin: var(--space-2) !important;
  }
}
.section-spacing {
  margin-bottom: var(--space-6);
}
@media (max-width: 767px) {
  .section-spacing {
    margin-bottom: var(--space-4);
  }
}
@media (max-width: 639px) {
  .section-spacing {
    margin-bottom: var(--space-3);
  }
}

.card-spacing {
  padding: var(--space-4);
}
@media (max-width: 767px) {
  .card-spacing {
    padding: var(--space-3);
  }
}
@media (max-width: 639px) {
  .card-spacing {
    padding: var(--space-2);
  }
}

.content-spacing {
  padding: var(--space-6);
}
@media (max-width: 767px) {
  .content-spacing {
    padding: var(--space-4);
  }
}
@media (max-width: 639px) {
  .content-spacing {
    padding: var(--space-3);
  }
}

.p-0 {
  padding: 0 !important;
}

.p-1 {
  padding: var(--space-1) !important;
}

.p-2 {
  padding: var(--space-2) !important;
}

.p-3 {
  padding: var(--space-3) !important;
}

.p-4 {
  padding: var(--space-4) !important;
}

.p-5 {
  padding: var(--space-5) !important;
}

.p-6 {
  padding: var(--space-6) !important;
}

.p-8 {
  padding: var(--space-8) !important;
}

.p-10 {
  padding: var(--space-10) !important;
}

.p-12 {
  padding: var(--space-12) !important;
}

.pt-0 {
  padding-top: 0 !important;
}

.pt-1 {
  padding-top: var(--space-1) !important;
}

.pt-2 {
  padding-top: var(--space-2) !important;
}

.pt-3 {
  padding-top: var(--space-3) !important;
}

.pt-4 {
  padding-top: var(--space-4) !important;
}

.pt-5 {
  padding-top: var(--space-5) !important;
}

.pt-6 {
  padding-top: var(--space-6) !important;
}

.pt-8 {
  padding-top: var(--space-8) !important;
}

.pt-10 {
  padding-top: var(--space-10) !important;
}

.pt-12 {
  padding-top: var(--space-12) !important;
}

.pb-0 {
  padding-bottom: 0 !important;
}

.pb-1 {
  padding-bottom: var(--space-1) !important;
}

.pb-2 {
  padding-bottom: var(--space-2) !important;
}

.pb-3 {
  padding-bottom: var(--space-3) !important;
}

.pb-4 {
  padding-bottom: var(--space-4) !important;
}

.pb-5 {
  padding-bottom: var(--space-5) !important;
}

.pb-6 {
  padding-bottom: var(--space-6) !important;
}

.pb-8 {
  padding-bottom: var(--space-8) !important;
}

.pb-10 {
  padding-bottom: var(--space-10) !important;
}

.pb-12 {
  padding-bottom: var(--space-12) !important;
}

.pl-0 {
  padding-left: 0 !important;
}

.pl-1 {
  padding-left: var(--space-1) !important;
}

.pl-2 {
  padding-left: var(--space-2) !important;
}

.pl-3 {
  padding-left: var(--space-3) !important;
}

.pl-4 {
  padding-left: var(--space-4) !important;
}

.pl-5 {
  padding-left: var(--space-5) !important;
}

.pl-6 {
  padding-left: var(--space-6) !important;
}

.pl-8 {
  padding-left: var(--space-8) !important;
}

.pl-10 {
  padding-left: var(--space-10) !important;
}

.pl-12 {
  padding-left: var(--space-12) !important;
}

.pr-0 {
  padding-right: 0 !important;
}

.pr-1 {
  padding-right: var(--space-1) !important;
}

.pr-2 {
  padding-right: var(--space-2) !important;
}

.pr-3 {
  padding-right: var(--space-3) !important;
}

.pr-4 {
  padding-right: var(--space-4) !important;
}

.pr-5 {
  padding-right: var(--space-5) !important;
}

.pr-6 {
  padding-right: var(--space-6) !important;
}

.pr-8 {
  padding-right: var(--space-8) !important;
}

.pr-10 {
  padding-right: var(--space-10) !important;
}

.pr-12 {
  padding-right: var(--space-12) !important;
}

.px-0 {
  padding-left: 0 !important;
  padding-right: 0 !important;
}

.px-1 {
  padding-left: var(--space-1) !important;
  padding-right: var(--space-1) !important;
}

.px-2 {
  padding-left: var(--space-2) !important;
  padding-right: var(--space-2) !important;
}

.px-3 {
  padding-left: var(--space-3) !important;
  padding-right: var(--space-3) !important;
}

.px-4 {
  padding-left: var(--space-4) !important;
  padding-right: var(--space-4) !important;
}

.px-5 {
  padding-left: var(--space-5) !important;
  padding-right: var(--space-5) !important;
}

.px-6 {
  padding-left: var(--space-6) !important;
  padding-right: var(--space-6) !important;
}

.px-8 {
  padding-left: var(--space-8) !important;
  padding-right: var(--space-8) !important;
}

.px-10 {
  padding-left: var(--space-10) !important;
  padding-right: var(--space-10) !important;
}

.px-12 {
  padding-left: var(--space-12) !important;
  padding-right: var(--space-12) !important;
}

.py-0 {
  padding-top: 0 !important;
  padding-bottom: 0 !important;
}

.py-1 {
  padding-top: var(--space-1) !important;
  padding-bottom: var(--space-1) !important;
}

.py-2 {
  padding-top: var(--space-2) !important;
  padding-bottom: var(--space-2) !important;
}

.py-3 {
  padding-top: var(--space-3) !important;
  padding-bottom: var(--space-3) !important;
}

.py-4 {
  padding-top: var(--space-4) !important;
  padding-bottom: var(--space-4) !important;
}

.py-5 {
  padding-top: var(--space-5) !important;
  padding-bottom: var(--space-5) !important;
}

.py-6 {
  padding-top: var(--space-6) !important;
  padding-bottom: var(--space-6) !important;
}

.py-8 {
  padding-top: var(--space-8) !important;
  padding-bottom: var(--space-8) !important;
}

.py-10 {
  padding-top: var(--space-10) !important;
  padding-bottom: var(--space-10) !important;
}

.py-12 {
  padding-top: var(--space-12) !important;
  padding-bottom: var(--space-12) !important;
}

.pa-2 {
  padding: var(--space-2) !important;
}

.pa-3 {
  padding: var(--space-3) !important;
}

.pa-4 {
  padding: var(--space-4) !important;
}

.pa-6 {
  padding: var(--space-6) !important;
}

.pa-8 {
  padding: var(--space-8) !important;
}

.m-0 {
  margin: 0 !important;
}

.m-1 {
  margin: var(--space-1) !important;
}

.m-2 {
  margin: var(--space-2) !important;
}

.m-3 {
  margin: var(--space-3) !important;
}

.m-4 {
  margin: var(--space-4) !important;
}

.m-5 {
  margin: var(--space-5) !important;
}

.m-6 {
  margin: var(--space-6) !important;
}

.m-8 {
  margin: var(--space-8) !important;
}

.m-10 {
  margin: var(--space-10) !important;
}

.m-12 {
  margin: var(--space-12) !important;
}

.m-auto {
  margin: auto !important;
}

.mt-0 {
  margin-top: 0 !important;
}

.mt-1 {
  margin-top: var(--space-1) !important;
}

.mt-2 {
  margin-top: var(--space-2) !important;
}

.mt-3 {
  margin-top: var(--space-3) !important;
}

.mt-4 {
  margin-top: var(--space-4) !important;
}

.mt-5 {
  margin-top: var(--space-5) !important;
}

.mt-6 {
  margin-top: var(--space-6) !important;
}

.mt-8 {
  margin-top: var(--space-8) !important;
}

.mt-10 {
  margin-top: var(--space-10) !important;
}

.mt-12 {
  margin-top: var(--space-12) !important;
}

.mt-auto {
  margin-top: auto !important;
}

.mb-0 {
  margin-bottom: 0 !important;
}

.mb-1 {
  margin-bottom: var(--space-1) !important;
}

.mb-2 {
  margin-bottom: var(--space-2) !important;
}

.mb-3 {
  margin-bottom: var(--space-3) !important;
}

.mb-4 {
  margin-bottom: var(--space-4) !important;
}

.mb-5 {
  margin-bottom: var(--space-5) !important;
}

.mb-6 {
  margin-bottom: var(--space-6) !important;
}

.mb-8 {
  margin-bottom: var(--space-8) !important;
}

.mb-10 {
  margin-bottom: var(--space-10) !important;
}

.mb-12 {
  margin-bottom: var(--space-12) !important;
}

.mb-auto {
  margin-bottom: auto !important;
}

.ml-0 {
  margin-left: 0 !important;
}

.ml-1 {
  margin-left: var(--space-1) !important;
}

.ml-2 {
  margin-left: var(--space-2) !important;
}

.ml-3 {
  margin-left: var(--space-3) !important;
}

.ml-4 {
  margin-left: var(--space-4) !important;
}

.ml-5 {
  margin-left: var(--space-5) !important;
}

.ml-6 {
  margin-left: var(--space-6) !important;
}

.ml-8 {
  margin-left: var(--space-8) !important;
}

.ml-10 {
  margin-left: var(--space-10) !important;
}

.ml-12 {
  margin-left: var(--space-12) !important;
}

.ml-auto {
  margin-left: auto !important;
}

.mr-0 {
  margin-right: 0 !important;
}

.mr-1 {
  margin-right: var(--space-1) !important;
}

.mr-2 {
  margin-right: var(--space-2) !important;
}

.mr-3 {
  margin-right: var(--space-3) !important;
}

.mr-4 {
  margin-right: var(--space-4) !important;
}

.mr-5 {
  margin-right: var(--space-5) !important;
}

.mr-6 {
  margin-right: var(--space-6) !important;
}

.mr-8 {
  margin-right: var(--space-8) !important;
}

.mr-10 {
  margin-right: var(--space-10) !important;
}

.mr-12 {
  margin-right: var(--space-12) !important;
}

.mr-auto {
  margin-right: auto !important;
}

.mx-0 {
  margin-left: 0 !important;
  margin-right: 0 !important;
}

.mx-1 {
  margin-left: var(--space-1) !important;
  margin-right: var(--space-1) !important;
}

.mx-2 {
  margin-left: var(--space-2) !important;
  margin-right: var(--space-2) !important;
}

.mx-3 {
  margin-left: var(--space-3) !important;
  margin-right: var(--space-3) !important;
}

.mx-4 {
  margin-left: var(--space-4) !important;
  margin-right: var(--space-4) !important;
}

.mx-5 {
  margin-left: var(--space-5) !important;
  margin-right: var(--space-5) !important;
}

.mx-6 {
  margin-left: var(--space-6) !important;
  margin-right: var(--space-6) !important;
}

.mx-8 {
  margin-left: var(--space-8) !important;
  margin-right: var(--space-8) !important;
}

.mx-auto {
  margin-left: auto !important;
  margin-right: auto !important;
}

.my-0 {
  margin-top: 0 !important;
  margin-bottom: 0 !important;
}

.my-1 {
  margin-top: var(--space-1) !important;
  margin-bottom: var(--space-1) !important;
}

.my-2 {
  margin-top: var(--space-2) !important;
  margin-bottom: var(--space-2) !important;
}

.my-3 {
  margin-top: var(--space-3) !important;
  margin-bottom: var(--space-3) !important;
}

.my-4 {
  margin-top: var(--space-4) !important;
  margin-bottom: var(--space-4) !important;
}

.my-5 {
  margin-top: var(--space-5) !important;
  margin-bottom: var(--space-5) !important;
}

.my-6 {
  margin-top: var(--space-6) !important;
  margin-bottom: var(--space-6) !important;
}

.my-8 {
  margin-top: var(--space-8) !important;
  margin-bottom: var(--space-8) !important;
}

.ma-0 {
  margin: 0 !important;
}

.m-n1 {
  margin: calc(var(--space-1) * -1) !important;
}

.m-n2 {
  margin: calc(var(--space-2) * -1) !important;
}

.m-n3 {
  margin: calc(var(--space-3) * -1) !important;
}

.m-n4 {
  margin: calc(var(--space-4) * -1) !important;
}

.m-n5 {
  margin: calc(var(--space-5) * -1) !important;
}

.m-n6 {
  margin: calc(var(--space-6) * -1) !important;
}

.mt-n1 {
  margin-top: calc(var(--space-1) * -1) !important;
}

.mt-n2 {
  margin-top: calc(var(--space-2) * -1) !important;
}

.mt-n3 {
  margin-top: calc(var(--space-3) * -1) !important;
}

.mt-n4 {
  margin-top: calc(var(--space-4) * -1) !important;
}

.mt-n5 {
  margin-top: calc(var(--space-5) * -1) !important;
}

.mt-n6 {
  margin-top: calc(var(--space-6) * -1) !important;
}

.mb-n1 {
  margin-bottom: calc(var(--space-1) * -1) !important;
}

.mb-n2 {
  margin-bottom: calc(var(--space-2) * -1) !important;
}

.mb-n3 {
  margin-bottom: calc(var(--space-3) * -1) !important;
}

.mb-n4 {
  margin-bottom: calc(var(--space-4) * -1) !important;
}

.mb-n5 {
  margin-bottom: calc(var(--space-5) * -1) !important;
}

.mb-n6 {
  margin-bottom: calc(var(--space-6) * -1) !important;
}

.ml-n1 {
  margin-left: calc(var(--space-1) * -1) !important;
}

.ml-n2 {
  margin-left: calc(var(--space-2) * -1) !important;
}

.ml-n3 {
  margin-left: calc(var(--space-3) * -1) !important;
}

.ml-n4 {
  margin-left: calc(var(--space-4) * -1) !important;
}

.ml-n5 {
  margin-left: calc(var(--space-5) * -1) !important;
}

.ml-n6 {
  margin-left: calc(var(--space-6) * -1) !important;
}

.mr-n1 {
  margin-right: calc(var(--space-1) * -1) !important;
}

.mr-n2 {
  margin-right: calc(var(--space-2) * -1) !important;
}

.mr-n3 {
  margin-right: calc(var(--space-3) * -1) !important;
}

.mr-n4 {
  margin-right: calc(var(--space-4) * -1) !important;
}

.mr-n5 {
  margin-right: calc(var(--space-5) * -1) !important;
}

.mr-n6 {
  margin-right: calc(var(--space-6) * -1) !important;
}

.mx-n1 {
  margin-left: calc(var(--space-1) * -1) !important;
  margin-right: calc(var(--space-1) * -1) !important;
}

.mx-n2 {
  margin-left: calc(var(--space-2) * -1) !important;
  margin-right: calc(var(--space-2) * -1) !important;
}

.mx-n3 {
  margin-left: calc(var(--space-3) * -1) !important;
  margin-right: calc(var(--space-3) * -1) !important;
}

.mx-n4 {
  margin-left: calc(var(--space-4) * -1) !important;
  margin-right: calc(var(--space-4) * -1) !important;
}

.mx-n5 {
  margin-left: calc(var(--space-5) * -1) !important;
  margin-right: calc(var(--space-5) * -1) !important;
}

.mx-n6 {
  margin-left: calc(var(--space-6) * -1) !important;
  margin-right: calc(var(--space-6) * -1) !important;
}

.my-n1 {
  margin-top: calc(var(--space-1) * -1) !important;
  margin-bottom: calc(var(--space-1) * -1) !important;
}

.my-n2 {
  margin-top: calc(var(--space-2) * -1) !important;
  margin-bottom: calc(var(--space-2) * -1) !important;
}

.my-n3 {
  margin-top: calc(var(--space-3) * -1) !important;
  margin-bottom: calc(var(--space-3) * -1) !important;
}

.my-n4 {
  margin-top: calc(var(--space-4) * -1) !important;
  margin-bottom: calc(var(--space-4) * -1) !important;
}

.my-n5 {
  margin-top: calc(var(--space-5) * -1) !important;
  margin-bottom: calc(var(--space-5) * -1) !important;
}

.my-n6 {
  margin-top: calc(var(--space-6) * -1) !important;
  margin-bottom: calc(var(--space-6) * -1) !important;
}

.grid-auto-fit, .info-grid, .action-grid, .stats-grid, .grid-auto-fit-lg, .grid-auto-fit-sm {
  display: grid;
  grid-template-columns: repeat(auto-fit, minmax(var(--min-column-width, 200px), 1fr));
  gap: var(--gap, var(--space-4));
}
@media (max-width: 767px) {
  .grid-auto-fit, .info-grid, .action-grid, .stats-grid, .grid-auto-fit-lg, .grid-auto-fit-sm {
    grid-template-columns: 1fr;
    gap: var(--space-3);
  }
}

.grid-auto-fit-sm {
  --min-column-width: 150px;
  --gap: var(--space-3);
}

.grid-auto-fit-lg {
  --min-column-width: 250px;
  --gap: var(--space-6);
}

.stats-grid {
  --min-column-width: 200px;
}
.stats-grid--compact {
  --min-column-width: 150px;
  --gap: var(--space-3);
}
.stats-grid--large {
  --min-column-width: 250px;
  --gap: var(--space-6);
}

.action-grid {
  --min-column-width: 200px;
  --gap: var(--space-3);
}
.action-grid--compact {
  --min-column-width: 140px;
  --gap: var(--space-2);
}
.action-grid--large {
  --min-column-width: 220px;
  --gap: var(--space-4);
}

.flex-center {
  display: flex;
  align-items: center;
  justify-content: center;
}

.justify-center {
  justify-content: center;
}

.justify-start {
  justify-content: flex-start;
}

.justify-end {
  justify-content: flex-end;
}

.justify-between {
  justify-content: space-between;
}

.align-center {
  align-items: center;
}

.align-start {
  align-items: flex-start;
}

.align-end {
  align-items: flex-end;
}

.items-center {
  align-items: center;
}

.flex-between, .action-bar, .card-header {
  display: flex;
  align-items: center;
  justify-content: space-between;
}
@media (max-width: 767px) {
  .flex-between, .action-bar, .card-header {
    flex-direction: column;
    align-items: flex-start;
    gap: var(--space-2);
  }
}

.flex-start {
  display: flex;
  align-items: center;
  justify-content: flex-start;
}

.flex-end {
  display: flex;
  align-items: center;
  justify-content: flex-end;
}

.flex-col-center {
  display: flex;
  flex-direction: column;
  align-items: center;
  justify-content: center;
}

.card-header {
  margin-bottom: var(--space-4);
}

.card-body {
  flex: 1;
  display: flex;
  flex-direction: column;
}

.card-actions {
  display: flex;
  gap: var(--space-3);
  margin-top: auto;
  padding-top: var(--space-4);
  border-top: var(--border-1) solid var(--color-border-light);
}
.card-actions--center {
  justify-content: center;
}
.card-actions--end {
  justify-content: flex-end;
}
.card-actions--between {
  justify-content: space-between;
}
.card-actions--vertical {
  flex-direction: column;
}
@media (max-width: 767px) {
  .card-actions {
    flex-direction: column;
  }
  .card-actions--center, .card-actions--end, .card-actions--between {
    justify-content: stretch;
  }
}

.section {
  margin-bottom: var(--space-6);
}
@media (max-width: 767px) {
  .section {
    margin-bottom: var(--space-4);
  }
}
.section__header {
  margin-bottom: var(--space-4);
}
@media (max-width: 767px) {
  .section__header {
    margin-bottom: var(--space-3);
  }
}

.info-header {
  display: flex;
  align-items: center;
  gap: var(--space-4);
  margin-bottom: var(--space-6);
  padding-bottom: var(--space-6);
  border-bottom: var(--border-1) solid var(--color-border-light);
}

.info-grid {
  --min-column-width: 250px;
}

.info-item {
  display: flex;
  align-items: center;
  gap: var(--space-3);
  margin-bottom: var(--space-4);
}
.info-item:last-child {
  margin-bottom: 0;
}

.meta-info {
  display: flex;
  align-items: center;
  gap: var(--space-2);
  font-size: var(--text-xs);
  color: var(--color-text-tertiary);
}
@media (max-width: 767px) {
  .meta-info {
    flex-direction: column;
    align-items: flex-start;
    gap: var(--space-1);
  }
}

.action-bar {
  gap: var(--space-3);
  padding-top: var(--space-4);
  border-top: var(--border-1) solid var(--color-border-light);
  margin-top: auto;
}
@media (max-width: 767px) {
  .action-bar {
    flex-direction: column;
    gap: var(--space-2);
  }
}

.header-actions {
  display: flex;
  align-items: center;
  gap: var(--space-2);
  flex-shrink: 0;
}

@media (max-width: 767px) {
  .stats-grid,
  .action-grid,
  .info-grid {
    grid-template-columns: 1fr;
  }
}
.flex-1 {
  flex: 1 !important;
}

.max-w-95vw {
  max-width: 95vw !important;
}

.max-h-90vh {
  max-height: 90vh !important;
}

.max-h-95vh {
  max-height: 95vh !important;
}

.w-0 {
  width: 0;
}

.w-px {
  width: 1px;
}

.w-0-5 {
  width: 0.125rem;
}

.w-1 {
  width: 0.25rem;
}

.w-2 {
  width: 0.5rem;
}

.w-3 {
  width: 0.75rem;
}

.w-4 {
  width: 1rem;
}

.w-5 {
  width: 1.25rem;
}

.w-6 {
  width: 1.5rem;
}

.w-8 {
  width: 2rem;
}

.w-12 {
  width: 3rem;
}

.w-20 {
  width: 5rem;
}

.w-24 {
  width: 6rem;
}

.w-32 {
  width: 8rem;
}

.w-40 {
  width: 10rem;
}

.w-48 {
  width: 12rem;
}

.w-56 {
  width: 14rem;
}

.w-64 {
  width: 16rem;
}

.w-1\/2 {
  width: 50%;
}

.w-1\/3 {
  width: 33.333333%;
}

.w-2\/3 {
  width: 66.666667%;
}

.w-1\/4 {
  width: 25%;
}

.w-3\/4 {
  width: 75%;
}

.w-1\/5 {
  width: 20%;
}

.w-2\/5 {
  width: 40%;
}

.w-3\/5 {
  width: 60%;
}

.w-4\/5 {
  width: 80%;
}

.min-w-0 {
  min-width: 0;
}

.min-w-full {
  min-width: 100%;
}

.min-w-min {
  min-width: min-content;
}

.min-w-max {
  min-width: max-content;
}

.min-w-fit {
  min-width: fit-content;
}

.min-w-100 {
  min-width: 6.25rem;
}

.min-w-150 {
  min-width: 9.375rem;
}

.min-w-200 {
  min-width: 12.5rem;
}

.min-w-250 {
  min-width: 15.625rem;
}

.min-w-300 {
  min-width: 18.75rem;
}

.min-w-0 {
  min-width: 0 !important;
}

.min-w-full {
  min-width: 100% !important;
}

.min-w-min {
  min-width: min-content !important;
}

.min-w-max {
  min-width: max-content !important;
}

.min-w-fit {
  min-width: fit-content !important;
}

.max-w-none {
  max-width: none !important;
}

.max-w-xs {
  max-width: 20rem !important;
}

.max-w-sm {
  max-width: 24rem !important;
}

.max-w-md {
  max-width: 28rem !important;
}

.max-w-lg {
  max-width: 32rem !important;
}

.max-w-xl {
  max-width: 36rem !important;
}

.max-w-2xl {
  max-width: 42rem !important;
}

.max-w-3xl {
  max-width: 48rem !important;
}

.max-w-4xl {
  max-width: 56rem !important;
}

.max-w-5xl {
  max-width: 64rem !important;
}

.max-w-6xl {
  max-width: 72rem !important;
}

.max-w-7xl {
  max-width: 80rem !important;
}

.max-w-8xl {
  max-width: 90rem !important;
}

.max-w-9xl {
  max-width: 105rem !important;
}

.max-w-10xl {
  max-width: 120rem !important;
}

.max-w-full {
  max-width: 100% !important;
}

.max-w-min {
  max-width: min-content !important;
}

.max-w-max {
  max-width: max-content !important;
}

.max-w-fit {
  max-width: fit-content !important;
}

.max-w-prose {
  max-width: 65ch !important;
}

.max-w-screen {
  max-width: 100vw !important;
}

.h-auto {
  height: auto;
}

.h-screen {
  height: 100vh;
}

.h-min {
  height: min-content;
}

.h-max {
  height: max-content;
}

.h-fit {
  height: fit-content;
}

.h-0 {
  height: 0;
}

.h-px {
  height: 1px;
}

.h-0-5 {
  height: 0.125rem;
}

.h-1 {
  height: 0.25rem;
}

.h-2 {
  height: 0.5rem;
}

.h-3 {
  height: 0.75rem;
}

.h-4 {
  height: 1rem;
}

.h-5 {
  height: 1.25rem;
}

.h-6 {
  height: 1.5rem;
}

.h-8 {
  height: 2rem;
}

.h-12 {
  height: 3rem;
}

.h-20 {
  height: 5rem;
}

.h-24 {
  height: 6rem;
}

.h-32 {
  height: 8rem;
}

.h-40 {
  height: 10rem;
}

.h-48 {
  height: 12rem;
}

.h-56 {
  height: 14rem;
}

.h-64 {
  height: 16rem;
}

.min-h-0 {
  min-height: 0 !important;
}

.min-h-full {
  min-height: 100% !important;
}

.min-h-screen {
  min-height: 100vh !important;
}

.min-h-min {
  min-height: min-content !important;
}

.min-h-max {
  min-height: max-content !important;
}

.min-h-fit {
  min-height: fit-content !important;
}

.min-h-100 {
  min-height: 6.25rem !important;
}

.min-h-150 {
  min-height: 9.375rem !important;
}

.min-h-200 {
  min-height: 12.5rem !important;
}

.min-h-250 {
  min-height: 15.625rem !important;
}

.min-h-300 {
  min-height: 18.75rem !important;
}

.min-h-400 {
  min-height: 25rem !important;
}

.max-h-none {
  max-height: none !important;
}

.max-h-full {
  max-height: 100% !important;
}

.max-h-screen {
  max-height: 100vh !important;
}

.max-h-min {
  max-height: min-content !important;
}

.max-h-max {
  max-height: max-content !important;
}

.max-h-fit {
  max-height: fit-content !important;
}

.max-h-200 {
  max-height: 12.5rem !important;
}

.max-h-300 {
  max-height: 18.75rem !important;
}

.max-h-400 {
  max-height: 25rem !important;
}

.max-h-500 {
  max-height: 31.25rem !important;
}

.max-h-600 {
  max-height: 37.5rem !important;
}

.size-4 {
  width: 1rem;
  height: 1rem;
}

.size-5 {
  width: 1.25rem;
  height: 1.25rem;
}

.size-6 {
  width: 1.5rem;
  height: 1.5rem;
}

.size-8 {
  width: 2rem;
  height: 2rem;
}

.size-10 {
  width: 2.5rem;
  height: 2.5rem;
}

.size-12 {
  width: 3rem;
  height: 3rem;
}

.size-16 {
  width: 4rem;
  height: 4rem;
}

@media (max-width: 767px) {
  .md\:w-full {
    width: 100%;
  }
  .md\:w-auto {
    width: auto;
  }
  .md\:max-w-full {
    max-width: 100%;
  }
}
@media (max-width: 639px) {
  .sm\:w-full {
    width: 100%;
  }
  .sm\:min-w-full {
    min-width: 100%;
  }
}
.d-none {
  display: none !important;
}

.d-block {
  display: block !important;
}

.d-flex {
  display: flex !important;
}

.d-grid {
  display: grid !important;
}

.d-inline {
  display: inline;
}

.d-inline-block {
  display: inline-block;
}

.d-table {
  display: table;
}

.d-table-row {
  display: table-row;
}

.d-table-cell {
  display: table-cell;
}

.d-inline-flex {
  display: inline-flex;
}

.invisible {
  visibility: hidden !important;
}

.visible {
  visibility: visible;
}

.overflow-hidden {
  overflow: hidden !important;
}

.overflow-auto {
  overflow: auto;
}

.overflow-visible {
  overflow: visible;
}

.overflow-scroll {
  overflow: scroll;
}

.overflow-x-auto {
  overflow-x: auto;
}

.overflow-x-hidden {
  overflow-x: hidden;
}

.overflow-x-scroll {
  overflow-x: scroll;
}

.overflow-y-auto {
  overflow-y: auto;
}

.overflow-y-hidden {
  overflow-y: hidden;
}

.overflow-y-scroll {
  overflow-y: scroll;
}

.object-contain {
  object-fit: contain !important;
}

.object-cover {
  object-fit: cover !important;
}

.object-fill {
  object-fit: fill !important;
}

.object-none {
  object-fit: none !important;
}

.object-scale-down {
  object-fit: scale-down !important;
}

.object-bottom {
  object-position: bottom !important;
}

.object-center {
  object-position: center !important;
}

.object-left {
  object-position: left !important;
}

.object-left-bottom {
  object-position: left bottom !important;
}

.object-left-top {
  object-position: left top !important;
}

.object-right {
  object-position: right !important;
}

.object-right-bottom {
  object-position: right bottom !important;
}

.object-right-top {
  object-position: right top !important;
}

.object-top {
  object-position: top !important;
}

.cursor-auto {
  cursor: auto !important;
}

.cursor-default {
  cursor: default !important;
}

.cursor-pointer {
  cursor: pointer !important;
}

.cursor-wait {
  cursor: wait !important;
}

.cursor-text {
  cursor: text !important;
}

.cursor-move {
  cursor: move !important;
}

.cursor-help {
  cursor: help !important;
}

.cursor-not-allowed {
  cursor: not-allowed !important;
}

.cursor-none {
  cursor: none !important;
}

.cursor-context-menu {
  cursor: context-menu !important;
}

.cursor-progress {
  cursor: progress !important;
}

.cursor-cell {
  cursor: cell !important;
}

.cursor-crosshair {
  cursor: crosshair !important;
}

.cursor-vertical-text {
  cursor: vertical-text !important;
}

.cursor-alias {
  cursor: alias !important;
}

.cursor-copy {
  cursor: copy !important;
}

.cursor-no-drop {
  cursor: no-drop !important;
}

.cursor-grab {
  cursor: grab !important;
}

.cursor-grabbing {
  cursor: grabbing !important;
}

.cursor-all-scroll {
  cursor: all-scroll !important;
}

.cursor-col-resize {
  cursor: col-resize !important;
}

.cursor-row-resize {
  cursor: row-resize !important;
}

.cursor-n-resize {
  cursor: n-resize !important;
}

.cursor-e-resize {
  cursor: e-resize !important;
}

.cursor-s-resize {
  cursor: s-resize !important;
}

.cursor-w-resize {
  cursor: w-resize !important;
}

.cursor-ne-resize {
  cursor: ne-resize !important;
}

.cursor-nw-resize {
  cursor: nw-resize !important;
}

.cursor-se-resize {
  cursor: se-resize !important;
}

.cursor-sw-resize {
  cursor: sw-resize !important;
}

.cursor-ew-resize {
  cursor: ew-resize !important;
}

.cursor-ns-resize {
  cursor: ns-resize !important;
}

.cursor-nesw-resize {
  cursor: nesw-resize !important;
}

.cursor-nwse-resize {
  cursor: nwse-resize !important;
}

.cursor-zoom-in {
  cursor: zoom-in !important;
}

.cursor-zoom-out {
  cursor: zoom-out !important;
}

.w-0 {
  width: 0 !important;
}

.w-25 {
  width: 25% !important;
}

.w-50 {
  width: 50% !important;
}

.w-75 {
  width: 75% !important;
}

.w-100 {
  width: 100% !important;
}

.w-auto {
  width: auto !important;
}

.w-full {
  width: 100% !important;
}

.w-screen {
  width: 100vw !important;
}

.w-min {
  width: min-content !important;
}

.w-max {
  width: max-content !important;
}

.w-fit {
  width: fit-content !important;
}

.h-0 {
  height: 0 !important;
}

.h-25 {
  height: 25% !important;
}

.h-50 {
  height: 50% !important;
}

.h-75 {
  height: 75% !important;
}

.h-100 {
  height: 100% !important;
}

.h-auto {
  height: auto !important;
}

.h-full {
  height: 100% !important;
}

.h-screen {
  height: 100vh !important;
}

.h-min {
  height: min-content !important;
}

.h-max {
  height: max-content !important;
}

.h-fit {
  height: fit-content !important;
}

.flex-shrink-0 {
  flex-shrink: 0 !important;
}

.flex-shrink {
  flex-shrink: 1 !important;
}

.flex-grow-0 {
  flex-grow: 0 !important;
}

.flex-grow {
  flex-grow: 1 !important;
}

.basis-0 {
  flex-basis: 0 !important;
}

.basis-auto {
  flex-basis: auto !important;
}

.basis-full {
  flex-basis: 100% !important;
}

.select-none {
  user-select: none !important;
}

.select-text {
  user-select: text !important;
}

.select-all {
  user-select: all !important;
}

.select-auto {
  user-select: auto !important;
}

.resize-none {
  resize: none !important;
}

.resize-y {
  resize: vertical !important;
}

.resize-x {
  resize: horizontal !important;
}

.resize {
  resize: both !important;
}

.list-none {
  list-style-type: none !important;
}

.list-disc {
  list-style-type: disc !important;
}

.list-decimal {
  list-style-type: decimal !important;
}

.appearance-none {
  appearance: none !important;
}

.outline-none {
  outline: 2px solid transparent !important;
  outline-offset: 2px !important;
}

.box-border {
  box-sizing: border-box !important;
}

.box-content {
  box-sizing: content-box !important;
}

.float-right {
  float: right !important;
}

.float-left {
  float: left !important;
}

.float-none {
  float: none !important;
}

.clear-left {
  clear: left !important;
}

.clear-right {
  clear: right !important;
}

.clear-both {
  clear: both !important;
}

.clear-none {
  clear: none !important;
}

.isolate {
  isolation: isolate !important;
}

.isolation-auto {
  isolation: auto !important;
}

.table-auto {
  table-layout: auto !important;
}

.table-fixed {
  table-layout: fixed !important;
}

.border-collapse {
  border-collapse: collapse !important;
}

.border-separate {
  border-collapse: separate !important;
}

.transition-none {
  transition-property: none !important;
}

.transition-all {
  transition-property: all !important;
  transition-timing-function: cubic-bezier(0.4, 0, 0.2, 1) !important;
  transition-duration: 150ms !important;
}

.transition {
  transition-property: background-color, border-color, color, fill, stroke, opacity, box-shadow, transform, filter, backdrop-filter !important;
  transition-timing-function: cubic-bezier(0.4, 0, 0.2, 1) !important;
  transition-duration: 150ms !important;
}

.transition-colors {
  transition-property: background-color, border-color, color, fill, stroke !important;
  transition-timing-function: cubic-bezier(0.4, 0, 0.2, 1) !important;
  transition-duration: 150ms !important;
}

.transition-opacity {
  transition-property: opacity !important;
  transition-timing-function: cubic-bezier(0.4, 0, 0.2, 1) !important;
  transition-duration: 150ms !important;
}

.transition-shadow {
  transition-property: box-shadow !important;
  transition-timing-function: cubic-bezier(0.4, 0, 0.2, 1) !important;
  transition-duration: 150ms !important;
}

.transition-transform {
  transition-property: transform !important;
  transition-timing-function: cubic-bezier(0.4, 0, 0.2, 1) !important;
  transition-duration: 150ms !important;
}

.accent-auto {
  accent-color: auto !important;
}

.accent-primary {
  accent-color: var(--color-interactive-primary) !important;
}

.caret-transparent {
  caret-color: transparent !important;
}

.caret-current {
  caret-color: currentColor !important;
}

.caret-primary {
  caret-color: var(--color-interactive-primary) !important;
}

.will-change-auto {
  will-change: auto !important;
}

.will-change-scroll {
  will-change: scroll-position !important;
}

.will-change-contents {
  will-change: contents !important;
}

.will-change-transform {
  will-change: transform !important;
}

.content-none {
  content: none !important;
}

.forced-color-adjust-auto {
  forced-color-adjust: auto !important;
}

.forced-color-adjust-none {
  forced-color-adjust: none !important;
}

.box-decoration-slice {
  box-decoration-break: slice !important;
}

.box-decoration-clone {
  box-decoration-break: clone !important;
}

.bg-fixed {
  background-attachment: fixed !important;
}

.bg-local {
  background-attachment: local !important;
}

.bg-scroll {
  background-attachment: scroll !important;
}

.bg-clip-border {
  background-clip: border-box !important;
}

.bg-clip-padding {
  background-clip: padding-box !important;
}

.bg-clip-content {
  background-clip: content-box !important;
}

.bg-clip-text {
  background-clip: text !important;
}

.bg-origin-border {
  background-origin: border-box !important;
}

.bg-origin-padding {
  background-origin: padding-box !important;
}

.bg-origin-content {
  background-origin: content-box !important;
}

.bg-bottom {
  background-position: bottom !important;
}

.bg-center {
  background-position: center !important;
}

.bg-left {
  background-position: left !important;
}

.bg-left-bottom {
  background-position: left bottom !important;
}

.bg-left-top {
  background-position: left top !important;
}

.bg-right {
  background-position: right !important;
}

.bg-right-bottom {
  background-position: right bottom !important;
}

.bg-right-top {
  background-position: right top !important;
}

.bg-top {
  background-position: top !important;
}

.bg-repeat {
  background-repeat: repeat !important;
}

.bg-no-repeat {
  background-repeat: no-repeat !important;
}

.bg-repeat-x {
  background-repeat: repeat-x !important;
}

.bg-repeat-y {
  background-repeat: repeat-y !important;
}

.bg-repeat-round {
  background-repeat: round !important;
}

.bg-repeat-space {
  background-repeat: space !important;
}

.bg-auto {
  background-size: auto !important;
}

.bg-cover {
  background-size: cover !important;
}

.bg-contain {
  background-size: contain !important;
}

.uppercase {
  text-transform: uppercase !important;
}

.lowercase {
  text-transform: lowercase !important;
}

.capitalize {
  text-transform: capitalize !important;
}

.normal-case {
  text-transform: none !important;
}

.whitespace-normal {
  white-space: normal !important;
}

.whitespace-nowrap {
  white-space: nowrap !important;
}

.whitespace-pre {
  white-space: pre !important;
}

.whitespace-pre-line {
  white-space: pre-line !important;
}

.whitespace-pre-wrap {
  white-space: pre-wrap !important;
}

.break-normal {
  overflow-wrap: normal !important;
  word-break: normal !important;
}

.break-words {
  overflow-wrap: break-word !important;
}

.break-all {
  word-break: break-all !important;
}

.break-keep {
  word-break: keep-all !important;
}

.content-normal {
  align-content: normal !important;
}

.content-center {
  align-content: center !important;
}

.content-start {
  align-content: flex-start !important;
}

.content-end {
  align-content: flex-end !important;
}

.content-between {
  align-content: space-between !important;
}

.content-around {
  align-content: space-around !important;
}

.content-evenly {
  align-content: space-evenly !important;
}

.content-baseline {
  align-content: baseline !important;
}

.content-stretch {
  align-content: stretch !important;
}

.self-auto {
  align-self: auto !important;
}

.self-start {
  align-self: flex-start !important;
}

.self-end {
  align-self: flex-end !important;
}

.self-center {
  align-self: center !important;
}

.self-stretch {
  align-self: stretch !important;
}

.self-baseline {
  align-self: baseline !important;
}

.place-content-center {
  place-content: center !important;
}

.place-content-start {
  place-content: start !important;
}

.place-content-end {
  place-content: end !important;
}

.place-content-between {
  place-content: space-between !important;
}

.place-content-around {
  place-content: space-around !important;
}

.place-content-evenly {
  place-content: space-evenly !important;
}

.place-content-baseline {
  place-content: baseline !important;
}

.place-content-stretch {
  place-content: stretch !important;
}

.place-items-start {
  place-items: start !important;
}

.place-items-end {
  place-items: end !important;
}

.place-items-center {
  place-items: center !important;
}

.place-items-baseline {
  place-items: baseline !important;
}

.place-items-stretch {
  place-items: stretch !important;
}

.place-self-auto {
  place-self: auto !important;
}

.place-self-start {
  place-self: start !important;
}

.place-self-end {
  place-self: end !important;
}

.place-self-center {
  place-self: center !important;
}

.place-self-stretch {
  place-self: stretch !important;
}

.italic {
  font-style: italic !important;
}

.not-italic {
  font-style: normal !important;
}

.normal-nums {
  font-variant-numeric: normal !important;
}

.ordinal {
  font-variant-numeric: ordinal !important;
}

.slashed-zero {
  font-variant-numeric: slashed-zero !important;
}

.lining-nums {
  font-variant-numeric: lining-nums !important;
}

.oldstyle-nums {
  font-variant-numeric: oldstyle-nums !important;
}

.proportional-nums {
  font-variant-numeric: proportional-nums !important;
}

.tabular-nums {
  font-variant-numeric: tabular-nums !important;
}

.diagonal-fractions {
  font-variant-numeric: diagonal-fractions !important;
}

.stacked-fractions {
  font-variant-numeric: stacked-fractions !important;
}

.line-clamp-1 {
  overflow: hidden !important;
  display: -webkit-box !important;
  -webkit-box-orient: vertical !important;
  -webkit-line-clamp: 1 !important;
}

.line-clamp-2 {
  overflow: hidden !important;
  display: -webkit-box !important;
  -webkit-box-orient: vertical !important;
  -webkit-line-clamp: 2 !important;
}

.line-clamp-3 {
  overflow: hidden !important;
  display: -webkit-box !important;
  -webkit-box-orient: vertical !important;
  -webkit-line-clamp: 3 !important;
}

.line-clamp-4 {
  overflow: hidden !important;
  display: -webkit-box !important;
  -webkit-box-orient: vertical !important;
  -webkit-line-clamp: 4 !important;
}

.line-clamp-5 {
  overflow: hidden !important;
  display: -webkit-box !important;
  -webkit-box-orient: vertical !important;
  -webkit-line-clamp: 5 !important;
}

.line-clamp-6 {
  overflow: hidden !important;
  display: -webkit-box !important;
  -webkit-box-orient: vertical !important;
  -webkit-line-clamp: 6 !important;
}

.line-clamp-none {
  overflow: visible !important;
  display: block !important;
  -webkit-line-clamp: none !important;
}

.aspect-auto {
  aspect-ratio: auto !important;
}

.aspect-square {
  aspect-ratio: 1/1 !important;
}

.aspect-video {
  aspect-ratio: 16/9 !important;
}

.aspect-1 {
  aspect-ratio: 1/1 !important;
}

.aspect-2 {
  aspect-ratio: 2/1 !important;
}

.aspect-3 {
  aspect-ratio: 3/1 !important;
}

.aspect-4 {
  aspect-ratio: 4/1 !important;
}

.aspect-5 {
  aspect-ratio: 5/1 !important;
}

.aspect-6 {
  aspect-ratio: 6/1 !important;
}

.aspect-7 {
  aspect-ratio: 7/1 !important;
}

.aspect-8 {
  aspect-ratio: 8/1 !important;
}

.aspect-9 {
  aspect-ratio: 9/1 !important;
}

.aspect-10 {
  aspect-ratio: 10/1 !important;
}

.aspect-11 {
  aspect-ratio: 11/1 !important;
}

.aspect-12 {
  aspect-ratio: 12/1 !important;
}

.aspect-13 {
  aspect-ratio: 13/1 !important;
}

.aspect-14 {
  aspect-ratio: 14/1 !important;
}

.aspect-15 {
  aspect-ratio: 15/1 !important;
}

.aspect-16 {
  aspect-ratio: 16/1 !important;
}

.aspect-1\/2 {
  aspect-ratio: 1/2 !important;
}

.aspect-1\/3 {
  aspect-ratio: 1/3 !important;
}

.aspect-1\/4 {
  aspect-ratio: 1/4 !important;
}

.aspect-1\/5 {
  aspect-ratio: 1/5 !important;
}

.aspect-1\/6 {
  aspect-ratio: 1/6 !important;
}

.aspect-4\/3 {
  aspect-ratio: 4/3 !important;
}

.aspect-4\/5 {
  aspect-ratio: 4/5 !important;
}

.aspect-5\/3 {
  aspect-ratio: 5/3 !important;
}

.aspect-5\/4 {
  aspect-ratio: 5/4 !important;
}

.aspect-16\/9 {
  aspect-ratio: 16/9 !important;
}

.aspect-16\/10 {
  aspect-ratio: 16/10 !important;
}

.aspect-21\/9 {
  aspect-ratio: 21/9 !important;
}

.aspect-2\/3 {
  aspect-ratio: 2/3 !important;
}

.aspect-3\/2 {
  aspect-ratio: 3/2 !important;
}

.aspect-3\/4 {
  aspect-ratio: 3/4 !important;
}

.aspect-3\/5 {
  aspect-ratio: 3/5 !important;
}

.aspect-9\/16 {
  aspect-ratio: 9/16 !important;
}

.aspect-9\/21 {
  aspect-ratio: 9/21 !important;
}

.aspect-instagram {
  aspect-ratio: 1/1 !important;
}

.aspect-instagram-story {
  aspect-ratio: 9/16 !important;
}

.aspect-facebook {
  aspect-ratio: 16/9 !important;
}

.aspect-twitter {
  aspect-ratio: 16/9 !important;
}

.aspect-youtube {
  aspect-ratio: 16/9 !important;
}

.aspect-linkedin {
  aspect-ratio: 1.91/1 !important;
}

.aspect-iphone {
  aspect-ratio: 9/19.5 !important;
}

.aspect-ipad {
  aspect-ratio: 3/4 !important;
}

.aspect-macbook {
  aspect-ratio: 16/10 !important;
}

.aspect-imac {
  aspect-ratio: 16/9 !important;
}

.aspect-golden {
  aspect-ratio: 1.618/1 !important;
}

.aspect-golden-vertical {
  aspect-ratio: 1/1.618 !important;
}

@media (max-width: 639px) {
  .sm\:aspect-auto {
    aspect-ratio: auto !important;
  }
  .sm\:aspect-square {
    aspect-ratio: 1/1 !important;
  }
  .sm\:aspect-video {
    aspect-ratio: 16/9 !important;
  }
  .sm\:aspect-4\/3 {
    aspect-ratio: 4/3 !important;
  }
  .sm\:aspect-16\/9 {
    aspect-ratio: 16/9 !important;
  }
  .sm\:aspect-16\/10 {
    aspect-ratio: 16/10 !important;
  }
  .sm\:aspect-21\/9 {
    aspect-ratio: 21/9 !important;
  }
}
@media (max-width: 767px) {
  .md\:aspect-auto {
    aspect-ratio: auto !important;
  }
  .md\:aspect-square {
    aspect-ratio: 1/1 !important;
  }
  .md\:aspect-video {
    aspect-ratio: 16/9 !important;
  }
  .md\:aspect-4\/3 {
    aspect-ratio: 4/3 !important;
  }
  .md\:aspect-16\/9 {
    aspect-ratio: 16/9 !important;
  }
  .md\:aspect-16\/10 {
    aspect-ratio: 16/10 !important;
  }
  .md\:aspect-21\/9 {
    aspect-ratio: 21/9 !important;
  }
}
@media (min-width: 1024px) {
  .lg\:aspect-auto {
    aspect-ratio: auto !important;
  }
  .lg\:aspect-square {
    aspect-ratio: 1/1 !important;
  }
  .lg\:aspect-video {
    aspect-ratio: 16/9 !important;
  }
  .lg\:aspect-4\/3 {
    aspect-ratio: 4/3 !important;
  }
  .lg\:aspect-16\/9 {
    aspect-ratio: 16/9 !important;
  }
  .lg\:aspect-16\/10 {
    aspect-ratio: 16/10 !important;
  }
  .lg\:aspect-21\/9 {
    aspect-ratio: 21/9 !important;
  }
}
.aspect-container {
  position: relative;
  width: 100%;
}
.aspect-container::before {
  content: "";
  display: block;
  padding-bottom: 56.25%;
}
.aspect-container > * {
  position: absolute;
  top: 0;
  left: 0;
  width: 100%;
  height: 100%;
}
.aspect-container.aspect-container-square::before {
  padding-bottom: 100%;
}
.aspect-container.aspect-container-4\/3::before {
  padding-bottom: 75%;
}
.aspect-container.aspect-container-3\/2::before {
  padding-bottom: 66.666%;
}
.aspect-container.aspect-container-16\/10::before {
  padding-bottom: 62.5%;
}
.aspect-container.aspect-container-21\/9::before {
  padding-bottom: 42.857%;
}

.columns-1 {
  columns: 1 !important;
}

.columns-2 {
  columns: 2 !important;
}

.columns-3 {
  columns: 3 !important;
}

.columns-4 {
  columns: 4 !important;
}

.columns-5 {
  columns: 5 !important;
}

.columns-6 {
  columns: 6 !important;
}

.columns-7 {
  columns: 7 !important;
}

.columns-8 {
  columns: 8 !important;
}

.columns-9 {
  columns: 9 !important;
}

.columns-10 {
  columns: 10 !important;
}

.columns-11 {
  columns: 11 !important;
}

.columns-12 {
  columns: 12 !important;
}

.columns-auto {
  columns: auto !important;
}

.columns-3xs {
  columns: var(--space-64) !important;
}

.columns-2xs {
  columns: var(--space-72) !important;
}

.columns-xs {
  columns: var(--space-80) !important;
}

.columns-sm {
  columns: var(--space-96) !important;
}

.columns-md {
  columns: var(--space-112) !important;
}

.columns-lg {
  columns: var(--space-128) !important;
}

.columns-xl {
  columns: var(--space-144) !important;
}

.columns-2xl {
  columns: var(--space-168) !important;
}

.columns-3xl {
  columns: var(--space-192) !important;
}

.columns-4xl {
  columns: var(--space-224) !important;
}

.columns-5xl {
  columns: var(--space-256) !important;
}

.columns-6xl {
  columns: var(--space-288) !important;
}

.columns-7xl {
  columns: var(--space-320) !important;
}

.column-gap-0 {
  column-gap: 0 !important;
}

.column-gap-1 {
  column-gap: var(--space-1) !important;
}

.column-gap-2 {
  column-gap: var(--space-2) !important;
}

.column-gap-3 {
  column-gap: var(--space-3) !important;
}

.column-gap-4 {
  column-gap: var(--space-4) !important;
}

.column-gap-5 {
  column-gap: var(--space-5) !important;
}

.column-gap-6 {
  column-gap: var(--space-6) !important;
}

.column-gap-8 {
  column-gap: var(--space-8) !important;
}

.column-gap-10 {
  column-gap: var(--space-10) !important;
}

.column-gap-12 {
  column-gap: var(--space-12) !important;
}

.column-gap-16 {
  column-gap: var(--space-16) !important;
}

.column-gap-20 {
  column-gap: var(--space-20) !important;
}

.column-gap-24 {
  column-gap: var(--space-24) !important;
}

.column-gap-normal {
  column-gap: normal !important;
}

.column-rule-0 {
  column-rule-width: 0px !important;
}

.column-rule-1 {
  column-rule-width: 1px !important;
}

.column-rule-2 {
  column-rule-width: 2px !important;
}

.column-rule-4 {
  column-rule-width: 4px !important;
}

.column-rule-8 {
  column-rule-width: 8px !important;
}

.column-rule-none {
  column-rule-style: none !important;
}

.column-rule-solid {
  column-rule-style: solid !important;
}

.column-rule-dashed {
  column-rule-style: dashed !important;
}

.column-rule-dotted {
  column-rule-style: dotted !important;
}

.column-rule-double {
  column-rule-style: double !important;
}

.column-rule-inherit {
  column-rule-color: inherit !important;
}

.column-rule-current {
  column-rule-color: currentColor !important;
}

.column-rule-transparent {
  column-rule-color: transparent !important;
}

.column-rule-black {
  column-rule-color: var(--color-neutral-black) !important;
}

.column-rule-white {
  column-rule-color: var(--color-neutral-white) !important;
}

.column-rule-primary {
  column-rule-color: var(--color-interactive-primary) !important;
}

.column-rule-secondary {
  column-rule-color: var(--color-interactive-secondary) !important;
}

.column-rule-success {
  column-rule-color: var(--color-success) !important;
}

.column-rule-warning {
  column-rule-color: var(--color-warning) !important;
}

.column-rule-error {
  column-rule-color: var(--color-error) !important;
}

.column-rule-info {
  column-rule-color: var(--color-info) !important;
}

.column-rule-light {
  column-rule-color: var(--color-border-light) !important;
}

.column-rule-default {
  column-rule-color: var(--color-border-default) !important;
}

.column-span-all {
  column-span: all !important;
}

.column-span-none {
  column-span: none !important;
}

.column-fill-auto {
  column-fill: auto !important;
}

.column-fill-balance {
  column-fill: balance !important;
}

.column-fill-balance-all {
  column-fill: balance-all !important;
}

.break-before-auto {
  break-before: auto !important;
}

.break-before-avoid {
  break-before: avoid !important;
}

.break-before-all {
  break-before: all !important;
}

.break-before-avoid-page {
  break-before: avoid-page !important;
}

.break-before-page {
  break-before: page !important;
}

.break-before-left {
  break-before: left !important;
}

.break-before-right {
  break-before: right !important;
}

.break-before-column {
  break-before: column !important;
}

.break-inside-auto {
  break-inside: auto !important;
}

.break-inside-avoid {
  break-inside: avoid !important;
}

.break-inside-avoid-page {
  break-inside: avoid-page !important;
}

.break-inside-avoid-column {
  break-inside: avoid-column !important;
}

.break-after-auto {
  break-after: auto !important;
}

.break-after-avoid {
  break-after: avoid !important;
}

.break-after-all {
  break-after: all !important;
}

.break-after-avoid-page {
  break-after: avoid-page !important;
}

.break-after-page {
  break-after: page !important;
}

.break-after-left {
  break-after: left !important;
}

.break-after-right {
  break-after: right !important;
}

.break-after-column {
  break-after: column !important;
}

@media (max-width: 639px) {
  .sm\:columns-1 {
    columns: 1 !important;
  }
  .sm\:columns-2 {
    columns: 2 !important;
  }
  .sm\:columns-3 {
    columns: 3 !important;
  }
  .sm\:columns-4 {
    columns: 4 !important;
  }
  .sm\:columns-auto {
    columns: auto !important;
  }
  .sm\:columns-none {
    columns: initial !important;
  }
}
@media (max-width: 767px) {
  .md\:columns-1 {
    columns: 1 !important;
  }
  .md\:columns-2 {
    columns: 2 !important;
  }
  .md\:columns-3 {
    columns: 3 !important;
  }
  .md\:columns-4 {
    columns: 4 !important;
  }
  .md\:columns-5 {
    columns: 5 !important;
  }
  .md\:columns-6 {
    columns: 6 !important;
  }
  .md\:columns-auto {
    columns: auto !important;
  }
  .md\:columns-none {
    columns: initial !important;
  }
}
@media (min-width: 1024px) {
  .lg\:columns-1 {
    columns: 1 !important;
  }
  .lg\:columns-2 {
    columns: 2 !important;
  }
  .lg\:columns-3 {
    columns: 3 !important;
  }
  .lg\:columns-4 {
    columns: 4 !important;
  }
  .lg\:columns-5 {
    columns: 5 !important;
  }
  .lg\:columns-6 {
    columns: 6 !important;
  }
  .lg\:columns-7 {
    columns: 7 !important;
  }
  .lg\:columns-8 {
    columns: 8 !important;
  }
  .lg\:columns-auto {
    columns: auto !important;
  }
  .lg\:columns-none {
    columns: initial !important;
  }
}
.masonry {
  column-count: 3;
  column-gap: var(--space-4);
}
@media (max-width: 767px) {
  .masonry {
    column-count: 2;
  }
}
@media (max-width: 639px) {
  .masonry {
    column-count: 1;
  }
}
.masonry > * {
  break-inside: avoid;
  margin-bottom: var(--space-4);
}

.newspaper {
  columns: 3;
  column-gap: var(--space-6);
  column-rule: 1px solid var(--color-border-light);
  text-align: justify;
}
@media (max-width: 767px) {
  .newspaper {
    columns: 2;
    column-gap: var(--space-4);
  }
}
@media (max-width: 639px) {
  .newspaper {
    columns: 1;
  }
}
.newspaper p:first-child::first-letter {
  font-size: var(--text-3xl);
  font-weight: 700;
  float: left;
  line-height: 1;
  margin-right: var(--space-2);
}

.card-columns {
  column-count: 3;
  column-gap: var(--space-4);
  orphans: 1;
  widows: 1;
}
@media (max-width: 1023px) {
  .card-columns {
    column-count: 2;
  }
}
@media (max-width: 639px) {
  .card-columns {
    column-count: 1;
  }
}
.card-columns > .card {
  display: inline-block;
  width: 100%;
  margin-bottom: var(--space-4);
}

.container {
  width: 100%;
  margin-right: auto;
  margin-left: auto;
  padding-right: var(--container-padding, var(--space-4));
  padding-left: var(--container-padding, var(--space-4));
}
@media (min-width: 640px) {
  .container {
    max-width: var(--breakpoint-sm);
  }
}
@media (min-width: 768px) {
  .container {
    max-width: var(--breakpoint-md);
  }
}
@media (min-width: 1024px) {
  .container {
    max-width: var(--breakpoint-lg);
  }
}
@media (min-width: 1280px) {
  .container {
    max-width: var(--breakpoint-xl);
  }
}
@media (min-width: 1536px) {
  .container {
    max-width: var(--breakpoint-2xl);
  }
}

.container-sm {
  max-width: var(--breakpoint-sm) !important;
}

.container-md {
  max-width: var(--breakpoint-md) !important;
}

.container-lg {
  max-width: var(--breakpoint-lg) !important;
}

.container-xl {
  max-width: var(--breakpoint-xl) !important;
}

.container-2xl {
  max-width: var(--breakpoint-2xl) !important;
}

.container-full {
  max-width: 100% !important;
}

.container-prose {
  max-width: 65ch !important;
}

.container-no-padding {
  padding-left: 0 !important;
  padding-right: 0 !important;
}

.container-px-0 {
  padding-left: 0 !important;
  padding-right: 0 !important;
}

.container-px-2 {
  padding-left: var(--space-2) !important;
  padding-right: var(--space-2) !important;
}

.container-px-4 {
  padding-left: var(--space-4) !important;
  padding-right: var(--space-4) !important;
}

.container-px-6 {
  padding-left: var(--space-6) !important;
  padding-right: var(--space-6) !important;
}

.container-px-8 {
  padding-left: var(--space-8) !important;
  padding-right: var(--space-8) !important;
}

.container-px-10 {
  padding-left: var(--space-10) !important;
  padding-right: var(--space-10) !important;
}

.container-px-12 {
  padding-left: var(--space-12) !important;
  padding-right: var(--space-12) !important;
}

.container-fluid {
  width: 100%;
  padding-right: var(--container-padding, var(--space-4));
  padding-left: var(--container-padding, var(--space-4));
  margin-right: auto;
  margin-left: auto;
}

.section-container {
  width: 100%;
  margin-right: auto;
  margin-left: auto;
  padding: var(--space-16) var(--space-4);
}
@media (min-width: 768px) {
  .section-container {
    padding: var(--space-20) var(--space-6);
  }
}
@media (min-width: 1024px) {
  .section-container {
    padding: var(--space-24) var(--space-8);
  }
}

.content-container {
  width: 100%;
  max-width: var(--container-max-width);
  margin-right: auto;
  margin-left: auto;
  padding-right: var(--space-4);
  padding-left: var(--space-4);
}
@media (min-width: 768px) {
  .content-container {
    padding-right: var(--space-6);
    padding-left: var(--space-6);
  }
}
@media (min-width: 1024px) {
  .content-container {
    padding-right: var(--space-8);
    padding-left: var(--space-8);
  }
}

.article-container {
  width: 100%;
  max-width: 65ch;
  margin-right: auto;
  margin-left: auto;
  padding-right: var(--space-4);
  padding-left: var(--space-4);
  line-height: var(--line-height-relaxed);
}
@media (min-width: 768px) {
  .article-container {
    padding-right: var(--space-6);
    padding-left: var(--space-6);
  }
}

.app-container {
  width: 100%;
  min-height: 100vh;
  display: flex;
  flex-direction: column;
}

.main-container {
  flex: 1;
  width: 100%;
  max-width: 100%;
  padding: var(--space-4);
}
@media (min-width: 768px) {
  .main-container {
    padding: var(--space-6);
  }
}
@media (min-width: 1024px) {
  .main-container {
    padding: var(--space-8);
  }
}
@media (min-width: 1024px) {
  .main-container.with-sidebar {
    margin-left: var(--sidebar-width);
  }
}

.modal-container {
  width: 100%;
  max-width: var(--modal-width-md);
  margin: var(--space-4);
}
.modal-container.modal-sm {
  max-width: var(--modal-width-sm);
}
.modal-container.modal-lg {
  max-width: var(--modal-width-lg);
}
.modal-container.modal-xl {
  max-width: var(--modal-width-xl);
}
.modal-container.modal-full {
  max-width: calc(100vw - var(--space-8));
  max-height: calc(100vh - var(--space-8));
}

.card-container {
  display: grid;
  gap: var(--space-4);
  width: 100%;
}
@media (min-width: 768px) {
  .card-container {
    grid-template-columns: repeat(2, 1fr);
    gap: var(--space-6);
  }
}
@media (min-width: 1024px) {
  .card-container {
    grid-template-columns: repeat(3, 1fr);
  }
}
@media (min-width: 1280px) {
  .card-container {
    grid-template-columns: repeat(4, 1fr);
  }
}

@media (max-width: 639px) {
  .sm\:container {
    width: 100%;
    margin-right: auto;
    margin-left: auto;
    padding-right: var(--container-padding, var(--space-4));
    padding-left: var(--container-padding, var(--space-4));
  }
}
@media (max-width: 639px) and (min-width: 640px) {
  .sm\:container {
    max-width: var(--breakpoint-sm);
  }
}
@media (max-width: 639px) and (min-width: 768px) {
  .sm\:container {
    max-width: var(--breakpoint-md);
  }
}
@media (max-width: 639px) and (min-width: 1024px) {
  .sm\:container {
    max-width: var(--breakpoint-lg);
  }
}
@media (max-width: 639px) and (min-width: 1280px) {
  .sm\:container {
    max-width: var(--breakpoint-xl);
  }
}
@media (max-width: 639px) and (min-width: 1536px) {
  .sm\:container {
    max-width: var(--breakpoint-2xl);
  }
}
@media (max-width: 639px) {
  .sm\:container-fluid {
    width: 100%;
    padding-right: var(--container-padding, var(--space-4));
    padding-left: var(--container-padding, var(--space-4));
    margin-right: auto;
    margin-left: auto;
  }
}
@media (max-width: 767px) {
  .md\:container {
    width: 100%;
    margin-right: auto;
    margin-left: auto;
    padding-right: var(--container-padding, var(--space-4));
    padding-left: var(--container-padding, var(--space-4));
  }
}
@media (max-width: 767px) and (min-width: 640px) {
  .md\:container {
    max-width: var(--breakpoint-sm);
  }
}
@media (max-width: 767px) and (min-width: 768px) {
  .md\:container {
    max-width: var(--breakpoint-md);
  }
}
@media (max-width: 767px) and (min-width: 1024px) {
  .md\:container {
    max-width: var(--breakpoint-lg);
  }
}
@media (max-width: 767px) and (min-width: 1280px) {
  .md\:container {
    max-width: var(--breakpoint-xl);
  }
}
@media (max-width: 767px) and (min-width: 1536px) {
  .md\:container {
    max-width: var(--breakpoint-2xl);
  }
}
@media (max-width: 767px) {
  .md\:container-fluid {
    width: 100%;
    padding-right: var(--container-padding, var(--space-4));
    padding-left: var(--container-padding, var(--space-4));
    margin-right: auto;
    margin-left: auto;
  }
}
@media (min-width: 1024px) {
  .lg\:container {
    width: 100%;
    margin-right: auto;
    margin-left: auto;
    padding-right: var(--container-padding, var(--space-4));
    padding-left: var(--container-padding, var(--space-4));
  }
}
@media (min-width: 1024px) and (min-width: 640px) {
  .lg\:container {
    max-width: var(--breakpoint-sm);
  }
}
@media (min-width: 1024px) and (min-width: 768px) {
  .lg\:container {
    max-width: var(--breakpoint-md);
  }
}
@media (min-width: 1024px) and (min-width: 1024px) {
  .lg\:container {
    max-width: var(--breakpoint-lg);
  }
}
@media (min-width: 1024px) and (min-width: 1280px) {
  .lg\:container {
    max-width: var(--breakpoint-xl);
  }
}
@media (min-width: 1024px) and (min-width: 1536px) {
  .lg\:container {
    max-width: var(--breakpoint-2xl);
  }
}
@media (min-width: 1024px) {
  .lg\:container-fluid {
    width: 100%;
    padding-right: var(--container-padding, var(--space-4));
    padding-left: var(--container-padding, var(--space-4));
    margin-right: auto;
    margin-left: auto;
  }
}
.container-bleed {
  margin-left: calc(var(--space-4) * -1);
  margin-right: calc(var(--space-4) * -1);
  padding-left: var(--space-4);
  padding-right: var(--space-4);
}
@media (min-width: 768px) {
  .container-bleed {
    margin-left: calc(var(--space-6) * -1);
    margin-right: calc(var(--space-6) * -1);
    padding-left: var(--space-6);
    padding-right: var(--space-6);
  }
}

.max-w-screen-sm {
  max-width: var(--breakpoint-sm) !important;
}

.max-w-screen-md {
  max-width: var(--breakpoint-md) !important;
}

.max-w-screen-lg {
  max-width: var(--breakpoint-lg) !important;
}

.max-w-screen-xl {
  max-width: var(--breakpoint-xl) !important;
}

.max-w-screen-2xl {
  max-width: var(--breakpoint-2xl) !important;
}

.grid-cols-1 {
  grid-template-columns: repeat(1, minmax(0, 1fr)) !important;
}

.grid-cols-2 {
  grid-template-columns: repeat(2, minmax(0, 1fr)) !important;
}

.grid-cols-3 {
  grid-template-columns: repeat(3, minmax(0, 1fr)) !important;
}

.grid-cols-4 {
  grid-template-columns: repeat(4, minmax(0, 1fr)) !important;
}

.grid-cols-5 {
  grid-template-columns: repeat(5, minmax(0, 1fr)) !important;
}

.grid-cols-6 {
  grid-template-columns: repeat(6, minmax(0, 1fr)) !important;
}

.grid-cols-7 {
  grid-template-columns: repeat(7, minmax(0, 1fr)) !important;
}

.grid-cols-8 {
  grid-template-columns: repeat(8, minmax(0, 1fr)) !important;
}

.grid-cols-9 {
  grid-template-columns: repeat(9, minmax(0, 1fr)) !important;
}

.grid-cols-10 {
  grid-template-columns: repeat(10, minmax(0, 1fr)) !important;
}

.grid-cols-11 {
  grid-template-columns: repeat(11, minmax(0, 1fr)) !important;
}

.grid-cols-12 {
  grid-template-columns: repeat(12, minmax(0, 1fr)) !important;
}

.grid-cols-none {
  grid-template-columns: none !important;
}

.grid-cols-auto-fit-200 {
  grid-template-columns: repeat(auto-fit, minmax(var(--space-200), 1fr)) !important;
}

.grid-cols-auto-fit-250 {
  grid-template-columns: repeat(auto-fit, minmax(var(--space-250), 1fr)) !important;
}

.grid-cols-auto-fit-300 {
  grid-template-columns: repeat(auto-fit, minmax(var(--space-300), 1fr)) !important;
}

.grid-rows-1 {
  grid-template-rows: repeat(1, minmax(0, 1fr)) !important;
}

.grid-rows-2 {
  grid-template-rows: repeat(2, minmax(0, 1fr)) !important;
}

.grid-rows-3 {
  grid-template-rows: repeat(3, minmax(0, 1fr)) !important;
}

.grid-rows-4 {
  grid-template-rows: repeat(4, minmax(0, 1fr)) !important;
}

.grid-rows-5 {
  grid-template-rows: repeat(5, minmax(0, 1fr)) !important;
}

.grid-rows-6 {
  grid-template-rows: repeat(6, minmax(0, 1fr)) !important;
}

.grid-rows-none {
  grid-template-rows: none !important;
}

.col-auto {
  grid-column: auto !important;
}

.col-span-1 {
  grid-column: span 1/span 1 !important;
}

.col-span-2 {
  grid-column: span 2/span 2 !important;
}

.col-span-3 {
  grid-column: span 3/span 3 !important;
}

.col-span-4 {
  grid-column: span 4/span 4 !important;
}

.col-span-5 {
  grid-column: span 5/span 5 !important;
}

.col-span-6 {
  grid-column: span 6/span 6 !important;
}

.col-span-7 {
  grid-column: span 7/span 7 !important;
}

.col-span-8 {
  grid-column: span 8/span 8 !important;
}

.col-span-9 {
  grid-column: span 9/span 9 !important;
}

.col-span-10 {
  grid-column: span 10/span 10 !important;
}

.col-span-11 {
  grid-column: span 11/span 11 !important;
}

.col-span-12 {
  grid-column: span 12/span 12 !important;
}

.col-span-full {
  grid-column: 1/-1 !important;
}

.col-start-1 {
  grid-column-start: 1 !important;
}

.col-start-2 {
  grid-column-start: 2 !important;
}

.col-start-3 {
  grid-column-start: 3 !important;
}

.col-start-4 {
  grid-column-start: 4 !important;
}

.col-start-5 {
  grid-column-start: 5 !important;
}

.col-start-6 {
  grid-column-start: 6 !important;
}

.col-start-7 {
  grid-column-start: 7 !important;
}

.col-start-8 {
  grid-column-start: 8 !important;
}

.col-start-9 {
  grid-column-start: 9 !important;
}

.col-start-10 {
  grid-column-start: 10 !important;
}

.col-start-11 {
  grid-column-start: 11 !important;
}

.col-start-12 {
  grid-column-start: 12 !important;
}

.col-start-13 {
  grid-column-start: 13 !important;
}

.col-start-auto {
  grid-column-start: auto !important;
}

.col-end-1 {
  grid-column-end: 1 !important;
}

.col-end-2 {
  grid-column-end: 2 !important;
}

.col-end-3 {
  grid-column-end: 3 !important;
}

.col-end-4 {
  grid-column-end: 4 !important;
}

.col-end-5 {
  grid-column-end: 5 !important;
}

.col-end-6 {
  grid-column-end: 6 !important;
}

.col-end-7 {
  grid-column-end: 7 !important;
}

.col-end-8 {
  grid-column-end: 8 !important;
}

.col-end-9 {
  grid-column-end: 9 !important;
}

.col-end-10 {
  grid-column-end: 10 !important;
}

.col-end-11 {
  grid-column-end: 11 !important;
}

.col-end-12 {
  grid-column-end: 12 !important;
}

.col-end-13 {
  grid-column-end: 13 !important;
}

.col-end-auto {
  grid-column-end: auto !important;
}

.row-auto {
  grid-row: auto !important;
}

.row-span-1 {
  grid-row: span 1/span 1 !important;
}

.row-span-2 {
  grid-row: span 2/span 2 !important;
}

.row-span-3 {
  grid-row: span 3/span 3 !important;
}

.row-span-4 {
  grid-row: span 4/span 4 !important;
}

.row-span-5 {
  grid-row: span 5/span 5 !important;
}

.row-span-6 {
  grid-row: span 6/span 6 !important;
}

.row-span-full {
  grid-row: 1/-1 !important;
}

.row-start-1 {
  grid-row-start: 1 !important;
}

.row-start-2 {
  grid-row-start: 2 !important;
}

.row-start-3 {
  grid-row-start: 3 !important;
}

.row-start-4 {
  grid-row-start: 4 !important;
}

.row-start-5 {
  grid-row-start: 5 !important;
}

.row-start-6 {
  grid-row-start: 6 !important;
}

.row-start-7 {
  grid-row-start: 7 !important;
}

.row-start-auto {
  grid-row-start: auto !important;
}

.row-end-1 {
  grid-row-end: 1 !important;
}

.row-end-2 {
  grid-row-end: 2 !important;
}

.row-end-3 {
  grid-row-end: 3 !important;
}

.row-end-4 {
  grid-row-end: 4 !important;
}

.row-end-5 {
  grid-row-end: 5 !important;
}

.row-end-6 {
  grid-row-end: 6 !important;
}

.row-end-7 {
  grid-row-end: 7 !important;
}

.row-end-auto {
  grid-row-end: auto !important;
}

.grid-flow-row {
  grid-auto-flow: row !important;
}

.grid-flow-col {
  grid-auto-flow: column !important;
}

.grid-flow-dense {
  grid-auto-flow: dense !important;
}

.grid-flow-row-dense {
  grid-auto-flow: row dense !important;
}

.grid-flow-col-dense {
  grid-auto-flow: column dense !important;
}

.auto-cols-auto {
  grid-auto-columns: auto !important;
}

.auto-cols-min {
  grid-auto-columns: min-content !important;
}

.auto-cols-max {
  grid-auto-columns: max-content !important;
}

.auto-cols-fr {
  grid-auto-columns: minmax(0, 1fr) !important;
}

.auto-rows-auto {
  grid-auto-rows: auto !important;
}

.auto-rows-min {
  grid-auto-rows: min-content !important;
}

.auto-rows-max {
  grid-auto-rows: max-content !important;
}

.auto-rows-fr {
  grid-auto-rows: minmax(0, 1fr) !important;
}

.justify-items-start {
  justify-items: start !important;
}

.justify-items-end {
  justify-items: end !important;
}

.justify-items-center {
  justify-items: center !important;
}

.justify-items-stretch {
  justify-items: stretch !important;
}

.justify-self-auto {
  justify-self: auto !important;
}

.justify-self-start {
  justify-self: start !important;
}

.justify-self-end {
  justify-self: end !important;
}

.justify-self-center {
  justify-self: center !important;
}

.justify-self-stretch {
  justify-self: stretch !important;
}

@media (max-width: 639px) {
  .sm\:grid-cols-1 {
    grid-template-columns: repeat(1, minmax(0, 1fr)) !important;
  }
  .sm\:grid-cols-2 {
    grid-template-columns: repeat(2, minmax(0, 1fr)) !important;
  }
  .sm\:grid-cols-3 {
    grid-template-columns: repeat(3, minmax(0, 1fr)) !important;
  }
  .sm\:grid-cols-4 {
    grid-template-columns: repeat(4, minmax(0, 1fr)) !important;
  }
  .sm\:grid-cols-5 {
    grid-template-columns: repeat(5, minmax(0, 1fr)) !important;
  }
  .sm\:grid-cols-6 {
    grid-template-columns: repeat(6, minmax(0, 1fr)) !important;
  }
  .sm\:grid-cols-none {
    grid-template-columns: none !important;
  }
}
@media (max-width: 767px) {
  .md\:grid-cols-1 {
    grid-template-columns: repeat(1, minmax(0, 1fr)) !important;
  }
  .md\:grid-cols-2 {
    grid-template-columns: repeat(2, minmax(0, 1fr)) !important;
  }
  .md\:grid-cols-3 {
    grid-template-columns: repeat(3, minmax(0, 1fr)) !important;
  }
  .md\:grid-cols-4 {
    grid-template-columns: repeat(4, minmax(0, 1fr)) !important;
  }
  .md\:grid-cols-5 {
    grid-template-columns: repeat(5, minmax(0, 1fr)) !important;
  }
  .md\:grid-cols-6 {
    grid-template-columns: repeat(6, minmax(0, 1fr)) !important;
  }
  .md\:grid-cols-none {
    grid-template-columns: none !important;
  }
}
@media (max-width: 1023px) {
  .lg\:grid-cols-1 {
    grid-template-columns: repeat(1, minmax(0, 1fr)) !important;
  }
  .lg\:grid-cols-2 {
    grid-template-columns: repeat(2, minmax(0, 1fr)) !important;
  }
  .lg\:grid-cols-3 {
    grid-template-columns: repeat(3, minmax(0, 1fr)) !important;
  }
  .lg\:grid-cols-4 {
    grid-template-columns: repeat(4, minmax(0, 1fr)) !important;
  }
  .lg\:grid-cols-5 {
    grid-template-columns: repeat(5, minmax(0, 1fr)) !important;
  }
  .lg\:grid-cols-6 {
    grid-template-columns: repeat(6, minmax(0, 1fr)) !important;
  }
  .lg\:grid-cols-7 {
    grid-template-columns: repeat(7, minmax(0, 1fr)) !important;
  }
  .lg\:grid-cols-8 {
    grid-template-columns: repeat(8, minmax(0, 1fr)) !important;
  }
  .lg\:grid-cols-9 {
    grid-template-columns: repeat(9, minmax(0, 1fr)) !important;
  }
  .lg\:grid-cols-10 {
    grid-template-columns: repeat(10, minmax(0, 1fr)) !important;
  }
  .lg\:grid-cols-11 {
    grid-template-columns: repeat(11, minmax(0, 1fr)) !important;
  }
  .lg\:grid-cols-12 {
    grid-template-columns: repeat(12, minmax(0, 1fr)) !important;
  }
  .lg\:grid-cols-none {
    grid-template-columns: none !important;
  }
}
.font-sans {
  font-family: var(--font-family-primary) !important;
}

.font-serif {
  font-family: var(--font-family-secondary) !important;
}

.font-mono {
  font-family: var(--font-family-mono) !important;
}

.text-2xs {
  font-size: var(--text-2xs) !important;
}

.text-xs {
  font-size: var(--text-xs) !important;
}

.text-sm {
  font-size: var(--text-sm) !important;
}

.text-base {
  font-size: var(--text-base) !important;
}

.text-lg {
  font-size: var(--text-lg) !important;
}

.text-xl {
  font-size: var(--text-xl) !important;
}

.text-2xl {
  font-size: var(--text-2xl) !important;
}

.text-3xl {
  font-size: var(--text-3xl) !important;
}

.text-4xl {
  font-size: var(--text-4xl) !important;
}

.text-5xl {
  font-size: var(--text-5xl) !important;
}

.text-6xl {
  font-size: var(--text-6xl) !important;
}

.text-7xl {
  font-size: var(--text-7xl) !important;
}

.text-8xl {
  font-size: var(--text-8xl) !important;
}

.font-thin {
  font-weight: var(--font-thin) !important;
}

.font-extralight {
  font-weight: var(--font-extralight) !important;
}

.font-light {
  font-weight: var(--font-light) !important;
}

.font-normal {
  font-weight: var(--font-normal) !important;
}

.font-medium {
  font-weight: var(--font-medium) !important;
}

.font-semibold {
  font-weight: var(--font-semibold) !important;
}

.font-bold {
  font-weight: var(--font-bold) !important;
}

.font-extrabold {
  font-weight: var(--font-extrabold) !important;
}

.font-black {
  font-weight: var(--font-black) !important;
}

.leading-none {
  line-height: var(--leading-none) !important;
}

.leading-tight {
  line-height: var(--leading-tight) !important;
}

.leading-snug {
  line-height: var(--leading-snug) !important;
}

.leading-normal {
  line-height: var(--leading-normal) !important;
}

.leading-relaxed {
  line-height: var(--leading-relaxed) !important;
}

.leading-loose {
  line-height: var(--leading-loose) !important;
}

.tracking-tighter {
  letter-spacing: var(--tracking-tighter) !important;
}

.tracking-tight {
  letter-spacing: var(--tracking-tight) !important;
}

.tracking-normal {
  letter-spacing: var(--tracking-normal) !important;
}

.tracking-wide {
  letter-spacing: var(--tracking-wide) !important;
}

.tracking-wider {
  letter-spacing: var(--tracking-wider) !important;
}

.tracking-widest {
  letter-spacing: var(--tracking-widest) !important;
}

.text-left {
  text-align: left !important;
}

.text-center {
  text-align: center !important;
}

.text-right {
  text-align: right !important;
}

.text-justify {
  text-align: justify !important;
}

.text-inherit {
  color: inherit !important;
}

.text-current {
  color: currentColor !important;
}

.text-transparent {
  color: transparent !important;
}

.text-primary {
  color: var(--color-text-primary) !important;
}

.text-secondary {
  color: var(--color-text-secondary) !important;
}

.text-tertiary {
  color: var(--color-text-tertiary) !important;
}

.text-inverse {
  color: var(--color-text-inverse) !important;
}

.text-success {
  color: var(--color-success) !important;
}

.text-warning {
  color: var(--color-warning) !important;
}

.text-error {
  color: var(--color-error) !important;
}

.text-info {
  color: var(--color-info) !important;
}

.text-interactive {
  color: var(--color-interactive-primary) !important;
}

.hover\:text-interactive:hover {
  color: var(--color-interactive-hover) !important;
}

.text-button-primary {
  color: var(--button-primary-text) !important;
}

.text-button-secondary {
  color: var(--button-secondary-text) !important;
}

.text-button-ghost {
  color: var(--button-ghost-text) !important;
}

.hover\:text-button-ghost-hover:hover {
  color: var(--button-ghost-text-hover) !important;
}

.text-button-danger {
  color: var(--button-danger-text) !important;
}

.text-button-success {
  color: var(--button-success-text) !important;
}

.text-button-warning {
  color: var(--button-warning-text) !important;
}

.text-button-outline {
  color: var(--button-outline-text) !important;
}

.hover\:text-button-outline-hover:hover {
  color: var(--button-outline-text-hover) !important;
}

.text-button-glass {
  color: var(--button-glass-text) !important;
}

.text-tooltip {
  color: var(--tooltip-text) !important;
}

.hover\:text-primary:hover {
  color: var(--color-text-primary) !important;
}

.hover\:text-secondary:hover {
  color: var(--color-text-secondary) !important;
}

.hover\:text-tertiary:hover {
  color: var(--color-text-tertiary) !important;
}

.text-on-primary {
  color: var(--color-text-inverse) !important;
}

.text-on-surface {
  color: var(--color-text-primary) !important;
}

.text-on-elevated {
  color: var(--color-text-primary) !important;
}

.text-on-interactive {
  color: var(--color-text-inverse) !important;
}

.no-underline {
  text-decoration: none !important;
}

.underline {
  text-decoration: underline !important;
}

.line-through {
  text-decoration: line-through !important;
}

.hover\:underline:hover {
  text-decoration: underline !important;
}

.hover\:no-underline:hover {
  text-decoration: none !important;
}

.uppercase {
  text-transform: uppercase !important;
}

.lowercase {
  text-transform: lowercase !important;
}

.capitalize {
  text-transform: capitalize !important;
}

.normal-case {
  text-transform: none !important;
}

.truncate {
  overflow: hidden !important;
  text-overflow: ellipsis !important;
  white-space: nowrap !important;
}

.text-ellipsis {
  text-overflow: ellipsis !important;
}

.text-clip {
  text-overflow: clip !important;
}

.whitespace-normal {
  white-space: normal !important;
}

.whitespace-nowrap {
  white-space: nowrap !important;
}

.whitespace-pre {
  white-space: pre !important;
}

.whitespace-pre-line {
  white-space: pre-line !important;
}

.whitespace-pre-wrap {
  white-space: pre-wrap !important;
}

.break-normal {
  overflow-wrap: normal !important;
  word-break: normal !important;
}

.break-words {
  overflow-wrap: break-word !important;
}

.break-all {
  word-break: break-all !important;
}

.text-financial, .text-amount {
  font-family: var(--font-family-mono);
  font-weight: var(--font-semibold);
  letter-spacing: var(--tracking-wide);
}

.text-amount {
  color: var(--color-text-primary);
}
.text-amount--positive {
  color: var(--color-success) !important;
}
.text-amount--negative {
  color: var(--color-error) !important;
}
.text-amount--neutral {
  color: var(--color-text-secondary) !important;
}

@media (min-width: 768px) {
  .text-base\@md {
    font-size: var(--text-base) !important;
  }
  .text-lg\@md {
    font-size: var(--text-lg) !important;
  }
  .text-xl\@md {
    font-size: var(--text-xl) !important;
  }
  .text-2xl\@md {
    font-size: var(--text-2xl) !important;
  }
  .text-3xl\@md {
    font-size: var(--text-3xl) !important;
  }
  .text-4xl\@md {
    font-size: var(--text-4xl) !important;
  }
  .text-left\@md {
    text-align: left !important;
  }
  .text-center\@md {
    text-align: center !important;
  }
  .text-right\@md {
    text-align: right !important;
  }
}
@media (min-width: 1024px) {
  .text-base\@lg {
    font-size: var(--text-base) !important;
  }
  .text-lg\@lg {
    font-size: var(--text-lg) !important;
  }
  .text-xl\@lg {
    font-size: var(--text-xl) !important;
  }
  .text-2xl\@lg {
    font-size: var(--text-2xl) !important;
  }
  .text-3xl\@lg {
    font-size: var(--text-3xl) !important;
  }
  .text-4xl\@lg {
    font-size: var(--text-4xl) !important;
  }
  .text-5xl\@lg {
    font-size: var(--text-5xl) !important;
  }
  .text-left\@lg {
    text-align: left !important;
  }
  .text-center\@lg {
    text-align: center !important;
  }
  .text-right\@lg {
    text-align: right !important;
  }
}
.text-h1 {
  font-size: var(--text-4xl);
  font-weight: var(--font-bold);
  line-height: var(--leading-tight);
  letter-spacing: var(--tracking-tight);
}

.text-h2 {
  font-size: var(--text-3xl);
  font-weight: var(--font-semibold);
  line-height: var(--leading-tight);
  letter-spacing: var(--tracking-tight);
}

.text-h3 {
  font-size: var(--text-2xl);
  font-weight: var(--font-semibold);
  line-height: var(--leading-snug);
}

.text-h4 {
  font-size: var(--text-xl);
  font-weight: var(--font-semibold);
  line-height: var(--leading-snug);
}

.text-h5 {
  font-size: var(--text-lg);
  font-weight: var(--font-semibold);
  line-height: var(--leading-normal);
}

.text-h6 {
  font-size: var(--text-base);
  font-weight: var(--font-semibold);
  line-height: var(--leading-normal);
}

.text-body-1 {
  font-size: var(--text-base);
  font-weight: var(--font-normal);
  line-height: var(--leading-relaxed);
}

.text-body-2 {
  font-size: var(--text-sm);
  font-weight: var(--font-normal);
  line-height: var(--leading-relaxed);
}

.text-caption {
  font-size: var(--text-xs);
  font-weight: var(--font-normal);
  line-height: var(--leading-normal);
  letter-spacing: var(--tracking-wide);
}

.text-overline {
  font-size: var(--text-xs);
  font-weight: var(--font-medium);
  line-height: var(--leading-normal);
  letter-spacing: var(--tracking-widest);
  text-transform: uppercase;
}

.border {
  border: var(--border-1) solid var(--color-border-light);
}

.border-2 {
  border-width: var(--border-2);
}

.border-3 {
  border-width: calc(var(--border-2) + var(--border-1));
}

.border-4 {
  border-width: var(--space-1);
}

.border-t {
  border-top: var(--border-1) solid var(--color-border-light);
}

.border-r {
  border-right: var(--border-1) solid var(--color-border-light);
}

.border-b {
  border-bottom: var(--border-1) solid var(--color-border-light);
}

.border-l {
  border-left: var(--border-1) solid var(--color-border-light);
}

.border-t-2 {
  border-top-width: var(--border-2);
}

.border-t-3 {
  border-top-width: calc(var(--border-2) + var(--border-1));
}

.border-t-4 {
  border-top-width: var(--space-1);
}

.border-r-2 {
  border-right-width: var(--border-2);
}

.border-r-3 {
  border-right-width: calc(var(--border-2) + var(--border-1));
}

.border-r-4 {
  border-right-width: var(--space-1);
}

.border-b-2 {
  border-bottom-width: var(--border-2);
}

.border-b-3 {
  border-bottom-width: calc(var(--border-2) + var(--border-1));
}

.border-b-4 {
  border-bottom-width: var(--space-1);
}

.border-none {
  border: none !important;
}

.border-0 {
  border-width: 0 !important;
}

.border-t-0 {
  border-top-width: 0 !important;
}

.border-r-0 {
  border-right-width: 0 !important;
}

.border-b-0 {
  border-bottom-width: 0 !important;
}

.border-l-0 {
  border-left-width: 0 !important;
}

.border-x-0 {
  border-left-width: 0 !important;
  border-right-width: 0 !important;
}

.border-y-0 {
  border-top-width: 0 !important;
  border-bottom-width: 0 !important;
}

.border-l-2 {
  border-left-width: var(--border-2);
}

.border-l-3 {
  border-left-width: calc(var(--border-2) + var(--border-1));
}

.border-l-4 {
  border-left-width: var(--space-1);
}

.border-transparent {
  border-color: transparent;
}

.border-current {
  border-color: currentColor;
}

.border-light {
  border-color: var(--color-border-light);
}

.border-medium {
  border-color: var(--color-border-medium);
}

.border-strong {
  border-color: var(--color-border-strong);
}

.border-primary {
  border-color: var(--color-interactive-primary);
}

.border-secondary {
  border-color: var(--color-secondary);
}

.border-success {
  border-color: var(--color-success);
}

.border-warning {
  border-color: var(--color-warning);
}

.border-error {
  border-color: var(--color-error);
}

.border-info {
  border-color: var(--color-info);
}

.border-primary-border {
  border-color: var(--primary-border);
}

.border-success-border {
  border-color: var(--success-border);
}

.border-warning-border {
  border-color: var(--warning-border);
}

.border-error-border {
  border-color: var(--error-border);
}

.border-info-border {
  border-color: var(--info-border);
}

.border-button-primary {
  border-color: var(--button-primary-bg) !important;
}

.border-button-secondary {
  border-color: var(--button-secondary-border) !important;
}

.border-button-ghost {
  border-color: var(--button-ghost-border) !important;
}

.border-button-danger {
  border-color: var(--button-danger-border) !important;
}

.border-button-success {
  border-color: var(--button-success-border) !important;
}

.border-button-warning {
  border-color: var(--button-warning-border) !important;
}

.border-button-outline {
  border-color: var(--button-outline-border) !important;
}

.border-button-glass {
  border-color: var(--button-glass-border) !important;
}

.hover\:border-button-secondary-hover:hover {
  border-color: var(--button-secondary-border-hover) !important;
}

.border-solid {
  border-style: solid;
}

.border-dashed {
  border-style: dashed;
}

.border-dotted {
  border-style: dotted;
}

.border-none {
  border-style: none;
}

.rounded-none {
  border-radius: 0;
}

.rounded-sm {
  border-radius: var(--radius-sm);
}

.rounded {
  border-radius: var(--radius-md);
}

.rounded-md {
  border-radius: var(--radius-md);
}

.rounded-lg {
  border-radius: var(--radius-lg);
}

.rounded-xl {
  border-radius: var(--radius-xl);
}

.rounded-2xl {
  border-radius: var(--radius-2xl);
}

.rounded-t-none {
  border-top-left-radius: 0;
  border-top-right-radius: 0;
}

.rounded-t-sm {
  border-top-left-radius: var(--radius-sm);
  border-top-right-radius: var(--radius-sm);
}

.rounded-t {
  border-top-left-radius: var(--radius-md);
  border-top-right-radius: var(--radius-md);
}

.rounded-t-md {
  border-top-left-radius: var(--radius-md);
  border-top-right-radius: var(--radius-md);
}

.rounded-t-lg {
  border-top-left-radius: var(--radius-lg);
  border-top-right-radius: var(--radius-lg);
}

.rounded-b-none {
  border-bottom-left-radius: 0;
  border-bottom-right-radius: 0;
}

.rounded-b-sm {
  border-bottom-left-radius: var(--radius-sm);
  border-bottom-right-radius: var(--radius-sm);
}

.rounded-b {
  border-bottom-left-radius: var(--radius-md);
  border-bottom-right-radius: var(--radius-md);
}

.rounded-b-md {
  border-bottom-left-radius: var(--radius-md);
  border-bottom-right-radius: var(--radius-md);
}

.rounded-b-lg {
  border-bottom-left-radius: var(--radius-lg);
  border-bottom-right-radius: var(--radius-lg);
}

.focus\:border-primary:focus {
  border-color: var(--color-interactive-primary);
}

.focus\:border-error:focus {
  border-color: var(--color-error);
}

.focus\:border-success:focus {
  border-color: var(--color-success);
}

.hover\:border-primary:hover {
  border-color: var(--color-interactive-primary);
}

.hover\:border-medium:hover {
  border-color: var(--color-border-medium);
}

.hover\:border-strong:hover {
  border-color: var(--color-border-strong);
}

.bg-transparent {
  background-color: transparent;
}

.bg-current {
  background-color: currentColor;
}

.bg-surface {
  background-color: var(--color-background-primary);
}

.bg-surface-elevated {
  background-color: var(--color-background-elevated);
}

.bg-surface-secondary {
  background-color: var(--color-background-secondary);
}

.bg-elevated {
  background-color: var(--color-background-elevated);
}

.bg-primary {
  background-color: var(--color-interactive-primary);
}

.bg-secondary {
  background-color: var(--color-interactive-secondary);
}

.bg-light {
  background-color: var(--color-background-elevated);
}

.bg-dark {
  background-color: var(--color-text-primary);
}

.bg-success {
  background-color: var(--color-success);
}

.bg-success-light {
  background-color: var(--color-success-bg);
}

.bg-warning {
  background-color: var(--color-warning);
}

.bg-warning-light {
  background-color: var(--color-warning-bg);
}

.bg-error {
  background-color: var(--color-error);
}

.bg-error-light {
  background-color: var(--color-error-bg);
}

.bg-danger-light {
  background-color: var(--color-error-bg);
}

.bg-info {
  background-color: var(--color-info);
}

.bg-info-light {
  background-color: var(--color-info-bg);
}

.bg-gradient-primary {
  background: linear-gradient(135deg, var(--theme-bg-primary) 0%, var(--theme-bg-secondary) 35%, color-mix(in srgb, var(--theme-bg-secondary) 85%, var(--color-interactive-primary) 15%) 70%, var(--theme-bg-primary) 100%);
  position: relative;
}
.bg-gradient-primary::before {
  content: "";
  position: absolute;
  inset: 0;
  background: radial-gradient(circle at 20% 80%, color-mix(in srgb, var(--color-interactive-primary) 10%, transparent) 0%, transparent 50%), radial-gradient(circle at 80% 20%, color-mix(in srgb, var(--color-accent-purple) 8%, transparent) 0%, transparent 50%), radial-gradient(circle at 40% 40%, color-mix(in srgb, var(--color-accent-cyan) 5%, transparent) 0%, transparent 50%);
  pointer-events: none;
}

.bg-gradient-subtle {
  background: var(--color-background-primary);
}

.bg-gradient-card {
  background: linear-gradient(145deg, var(--color-background-elevated) 0%, var(--color-background-secondary) 100%);
}

.bg-gradient-surface {
  background: linear-gradient(180deg, var(--color-background-elevated) 0%, var(--color-background-primary) 100%);
}

.bg-gradient-success {
  background: linear-gradient(135deg, var(--color-success-bg) 0%, var(--color-background-elevated) 100%);
}

.bg-gradient-warning {
  background: linear-gradient(135deg, var(--color-warning-bg) 0%, var(--color-background-elevated) 100%);
}

.bg-gradient-error {
  background: linear-gradient(135deg, var(--color-error-bg) 0%, var(--color-background-elevated) 100%);
}

.bg-gradient-info {
  background: linear-gradient(135deg, var(--color-info-bg) 0%, var(--color-background-elevated) 100%);
}

.hover\:bg-surface:hover {
  background-color: var(--color-background-secondary);
}

.hover\:bg-gradient-card:hover {
  background: linear-gradient(135deg, var(--color-background-elevated) 0%, var(--color-background-primary) 100%);
}

.focus\:bg-surface:focus {
  background-color: var(--color-background-secondary);
}

.bg-modal {
  background-color: var(--color-background-elevated);
}

.bg-overlay {
  background-color: var(--color-overlay-dark);
}

.bg-disabled {
  background-color: var(--color-background-disabled);
}

.bg-dashboard {
  background: var(--color-background-primary);
  position: relative;
}

.bg-disabled {
  background-color: var(--color-background-disabled);
}

.bg-overlay {
  background-color: var(--color-background-overlay);
}

.bg-modal {
  background-color: var(--color-background-modal);
}

.bg-black-50 {
  background-color: var(--color-overlay-dark);
}

.bg-white-95 {
  background-color: var(--color-glass-light);
}

.bg-button-primary {
  background-color: var(--button-primary-bg) !important;
}

.bg-button-primary-light {
  background-color: var(--button-primary-light) !important;
}

.bg-button-secondary {
  background-color: var(--button-secondary-bg) !important;
}

.bg-button-ghost {
  background-color: var(--button-ghost-bg) !important;
}

.bg-button-danger {
  background-color: var(--button-danger-bg) !important;
}

.bg-button-success {
  background-color: var(--button-success-bg) !important;
}

.bg-button-warning {
  background-color: var(--button-warning-bg) !important;
}

.bg-button-outline {
  background-color: var(--button-outline-bg) !important;
}

.bg-button-glass {
  background-color: var(--button-glass-bg) !important;
}

.bg-tooltip {
  background-color: var(--tooltip-bg) !important;
}

.hover\:bg-button-primary-hover:hover {
  background-color: var(--button-primary-hover) !important;
}

.active\:bg-button-primary-active:active {
  background-color: var(--button-primary-active) !important;
}

.hover\:bg-button-secondary-hover:hover {
  background-color: var(--button-secondary-hover) !important;
}

.active\:bg-button-secondary-active:active {
  background-color: var(--button-secondary-active) !important;
}

.hover\:bg-button-ghost-hover:hover {
  background-color: var(--button-ghost-hover) !important;
}

.active\:bg-button-ghost-active:active {
  background-color: var(--button-ghost-active) !important;
}

.hover\:bg-button-danger-hover:hover {
  background-color: var(--button-danger-hover) !important;
}

.active\:bg-button-danger-active:active {
  background-color: var(--button-danger-active) !important;
}

.hover\:bg-button-success-hover:hover {
  background-color: var(--button-success-hover) !important;
}

.hover\:bg-button-warning-hover:hover {
  background-color: var(--button-warning-hover) !important;
}

.hover\:bg-button-outline-hover:hover {
  background-color: var(--button-outline-hover) !important;
}

.active\:bg-button-outline-active:active {
  background-color: var(--button-outline-active) !important;
}

.hover\:bg-button-glass-hover:hover {
  background-color: var(--button-glass-hover) !important;
}

.active\:bg-button-glass-active:active {
  background-color: var(--button-glass-active) !important;
}

.hover\:bg-surface:hover {
  background-color: var(--color-background-secondary);
}

.hover\:bg-elevated:hover {
  background-color: var(--color-background-secondary);
}

.hover\:bg-primary:hover {
  background-color: var(--color-interactive-primary-hover);
}

.hover\:bg-secondary:hover {
  background-color: var(--color-interactive-secondary-hover);
}

.hover\:bg-light:hover {
  background-color: var(--color-background-secondary);
}

.hover\:bg-surface-2:hover {
  background-color: var(--color-background-secondary);
}

.hover\:bg-surface-3:hover {
  background-color: var(--surface-3);
}

.hover\:bg-primary-light:hover {
  background-color: var(--color-interactive-secondary);
}

.focus\:bg-surface:focus {
  background-color: var(--color-background-secondary);
}

.focus\:bg-elevated:focus {
  background-color: var(--color-background-secondary);
}

.focus\:bg-surface-2:focus {
  background-color: var(--color-background-secondary);
}

.active\:bg-primary:active {
  background-color: var(--color-interactive-primary-active);
}

.active\:bg-secondary:active {
  background-color: var(--color-interactive-secondary-hover);
}

.bg-opacity-10 {
  --bg-opacity: 0.1;
}

.bg-opacity-25 {
  --bg-opacity: 0.25;
}

.bg-opacity-50 {
  --bg-opacity: 0.5;
}

.bg-opacity-75 {
  --bg-opacity: 0.75;
}

.bg-opacity-90 {
  --bg-opacity: 0.9;
}

.bg-pattern-dots {
  background-image: radial-gradient(circle, var(--color-border-light) 1px, transparent 1px);
  background-size: 1rem 1rem;
}

.bg-pattern-grid {
  background-image: linear-gradient(var(--color-border-light) 1px, transparent 1px), linear-gradient(90deg, var(--color-border-light) 1px, transparent 1px);
  background-size: 1rem 1rem;
}

.blur-none {
  filter: blur(0) !important;
}

.blur-sm {
  filter: blur(var(--blur-sm)) !important;
}

.blur {
  filter: blur(var(--blur-md)) !important;
}

.blur-md {
  filter: blur(var(--blur-md)) !important;
}

.blur-lg {
  filter: blur(var(--blur-lg)) !important;
}

.blur-xl {
  filter: blur(var(--blur-xl)) !important;
}

.blur-2xl {
  filter: blur(var(--blur-2xl)) !important;
}

.blur-3xl {
  filter: blur(var(--blur-3xl)) !important;
}

.brightness-0 {
  filter: brightness(0) !important;
}

.brightness-50 {
  filter: brightness(0.5) !important;
}

.brightness-75 {
  filter: brightness(0.75) !important;
}

.brightness-90 {
  filter: brightness(0.9) !important;
}

.brightness-95 {
  filter: brightness(0.95) !important;
}

.brightness-100 {
  filter: brightness(1) !important;
}

.brightness-105 {
  filter: brightness(1.05) !important;
}

.brightness-110 {
  filter: brightness(1.1) !important;
}

.brightness-125 {
  filter: brightness(1.25) !important;
}

.brightness-150 {
  filter: brightness(1.5) !important;
}

.brightness-200 {
  filter: brightness(2) !important;
}

.contrast-0 {
  filter: contrast(0) !important;
}

.contrast-50 {
  filter: contrast(0.5) !important;
}

.contrast-75 {
  filter: contrast(0.75) !important;
}

.contrast-100 {
  filter: contrast(1) !important;
}

.contrast-125 {
  filter: contrast(1.25) !important;
}

.contrast-150 {
  filter: contrast(1.5) !important;
}

.contrast-200 {
  filter: contrast(2) !important;
}

.drop-shadow-sm {
  filter: drop-shadow(0 1px 1px color-mix(in srgb, var(--color-text-primary) 5%, transparent)) !important;
}

.drop-shadow {
  filter: drop-shadow(0 1px 2px color-mix(in srgb, var(--color-text-primary) 10%, transparent)) drop-shadow(0 1px 1px color-mix(in srgb, var(--color-text-primary) 6%, transparent)) !important;
}

.drop-shadow-md {
  filter: drop-shadow(0 4px 3px color-mix(in srgb, var(--color-text-primary) 7%, transparent)) drop-shadow(0 2px 2px color-mix(in srgb, var(--color-text-primary) 6%, transparent)) !important;
}

.drop-shadow-lg {
  filter: drop-shadow(0 10px 8px color-mix(in srgb, var(--color-text-primary) 4%, transparent)) drop-shadow(0 4px 3px color-mix(in srgb, var(--color-text-primary) 10%, transparent)) !important;
}

.drop-shadow-xl {
  filter: drop-shadow(0 20px 13px color-mix(in srgb, var(--color-text-primary) 3%, transparent)) drop-shadow(0 8px 5px color-mix(in srgb, var(--color-text-primary) 8%, transparent)) !important;
}

.drop-shadow-2xl {
  filter: drop-shadow(0 25px 25px color-mix(in srgb, var(--color-text-primary) 15%, transparent)) !important;
}

.drop-shadow-none {
  filter: drop-shadow(0 0 transparent) !important;
}

.grayscale-0 {
  filter: grayscale(0) !important;
}

.grayscale {
  filter: grayscale(1) !important;
}

.hue-rotate-0 {
  filter: hue-rotate(0deg) !important;
}

.hue-rotate-15 {
  filter: hue-rotate(15deg) !important;
}

.hue-rotate-30 {
  filter: hue-rotate(30deg) !important;
}

.hue-rotate-60 {
  filter: hue-rotate(60deg) !important;
}

.hue-rotate-90 {
  filter: hue-rotate(90deg) !important;
}

.hue-rotate-180 {
  filter: hue-rotate(180deg) !important;
}

.-hue-rotate-15 {
  filter: hue-rotate(-15deg) !important;
}

.-hue-rotate-30 {
  filter: hue-rotate(-30deg) !important;
}

.-hue-rotate-60 {
  filter: hue-rotate(-60deg) !important;
}

.-hue-rotate-90 {
  filter: hue-rotate(-90deg) !important;
}

.-hue-rotate-180 {
  filter: hue-rotate(-180deg) !important;
}

.invert-0 {
  filter: invert(0) !important;
}

.invert {
  filter: invert(1) !important;
}

.saturate-0 {
  filter: saturate(0) !important;
}

.saturate-50 {
  filter: saturate(0.5) !important;
}

.saturate-100 {
  filter: saturate(1) !important;
}

.saturate-150 {
  filter: saturate(1.5) !important;
}

.saturate-200 {
  filter: saturate(2) !important;
}

.sepia-0 {
  filter: sepia(0) !important;
}

.sepia {
  filter: sepia(1) !important;
}

.backdrop-blur-none {
  backdrop-filter: blur(0) !important;
}

.backdrop-blur-sm {
  backdrop-filter: blur(var(--blur-sm)) !important;
}

.backdrop-blur {
  backdrop-filter: blur(var(--blur-md)) !important;
}

.backdrop-blur-md {
  backdrop-filter: blur(var(--blur-md)) !important;
}

.backdrop-blur-lg {
  backdrop-filter: blur(var(--blur-lg)) !important;
}

.backdrop-blur-xl {
  backdrop-filter: blur(var(--blur-xl)) !important;
}

.backdrop-blur-2xl {
  backdrop-filter: blur(var(--blur-2xl)) !important;
}

.backdrop-blur-3xl {
  backdrop-filter: blur(var(--blur-3xl)) !important;
}

.backdrop-brightness-0 {
  backdrop-filter: brightness(0) !important;
}

.backdrop-brightness-50 {
  backdrop-filter: brightness(0.5) !important;
}

.backdrop-brightness-75 {
  backdrop-filter: brightness(0.75) !important;
}

.backdrop-brightness-90 {
  backdrop-filter: brightness(0.9) !important;
}

.backdrop-brightness-95 {
  backdrop-filter: brightness(0.95) !important;
}

.backdrop-brightness-100 {
  backdrop-filter: brightness(1) !important;
}

.backdrop-brightness-105 {
  backdrop-filter: brightness(1.05) !important;
}

.backdrop-brightness-110 {
  backdrop-filter: brightness(1.1) !important;
}

.backdrop-brightness-125 {
  backdrop-filter: brightness(1.25) !important;
}

.backdrop-brightness-150 {
  backdrop-filter: brightness(1.5) !important;
}

.backdrop-brightness-200 {
  backdrop-filter: brightness(2) !important;
}

.backdrop-contrast-0 {
  backdrop-filter: contrast(0) !important;
}

.backdrop-contrast-50 {
  backdrop-filter: contrast(0.5) !important;
}

.backdrop-contrast-75 {
  backdrop-filter: contrast(0.75) !important;
}

.backdrop-contrast-100 {
  backdrop-filter: contrast(1) !important;
}

.backdrop-contrast-125 {
  backdrop-filter: contrast(1.25) !important;
}

.backdrop-contrast-150 {
  backdrop-filter: contrast(1.5) !important;
}

.backdrop-contrast-200 {
  backdrop-filter: contrast(2) !important;
}

.backdrop-grayscale-0 {
  backdrop-filter: grayscale(0) !important;
}

.backdrop-grayscale {
  backdrop-filter: grayscale(1) !important;
}

.backdrop-hue-rotate-0 {
  backdrop-filter: hue-rotate(0deg) !important;
}

.backdrop-hue-rotate-15 {
  backdrop-filter: hue-rotate(15deg) !important;
}

.backdrop-hue-rotate-30 {
  backdrop-filter: hue-rotate(30deg) !important;
}

.backdrop-hue-rotate-60 {
  backdrop-filter: hue-rotate(60deg) !important;
}

.backdrop-hue-rotate-90 {
  backdrop-filter: hue-rotate(90deg) !important;
}

.backdrop-hue-rotate-180 {
  backdrop-filter: hue-rotate(180deg) !important;
}

.-backdrop-hue-rotate-15 {
  backdrop-filter: hue-rotate(-15deg) !important;
}

.-backdrop-hue-rotate-30 {
  backdrop-filter: hue-rotate(-30deg) !important;
}

.-backdrop-hue-rotate-60 {
  backdrop-filter: hue-rotate(-60deg) !important;
}

.-backdrop-hue-rotate-90 {
  backdrop-filter: hue-rotate(-90deg) !important;
}

.-backdrop-hue-rotate-180 {
  backdrop-filter: hue-rotate(-180deg) !important;
}

.backdrop-invert-0 {
  backdrop-filter: invert(0) !important;
}

.backdrop-invert {
  backdrop-filter: invert(1) !important;
}

.backdrop-opacity-0 {
  backdrop-filter: opacity(0) !important;
}

.backdrop-opacity-5 {
  backdrop-filter: opacity(0.05) !important;
}

.backdrop-opacity-10 {
  backdrop-filter: opacity(0.1) !important;
}

.backdrop-opacity-20 {
  backdrop-filter: opacity(0.2) !important;
}

.backdrop-opacity-25 {
  backdrop-filter: opacity(0.25) !important;
}

.backdrop-opacity-30 {
  backdrop-filter: opacity(0.3) !important;
}

.backdrop-opacity-40 {
  backdrop-filter: opacity(0.4) !important;
}

.backdrop-opacity-50 {
  backdrop-filter: opacity(0.5) !important;
}

.backdrop-opacity-60 {
  backdrop-filter: opacity(0.6) !important;
}

.backdrop-opacity-70 {
  backdrop-filter: opacity(0.7) !important;
}

.backdrop-opacity-75 {
  backdrop-filter: opacity(0.75) !important;
}

.backdrop-opacity-80 {
  backdrop-filter: opacity(0.8) !important;
}

.backdrop-opacity-90 {
  backdrop-filter: opacity(0.9) !important;
}

.backdrop-opacity-95 {
  backdrop-filter: opacity(0.95) !important;
}

.backdrop-opacity-100 {
  backdrop-filter: opacity(1) !important;
}

.backdrop-saturate-0 {
  backdrop-filter: saturate(0) !important;
}

.backdrop-saturate-50 {
  backdrop-filter: saturate(0.5) !important;
}

.backdrop-saturate-100 {
  backdrop-filter: saturate(1) !important;
}

.backdrop-saturate-150 {
  backdrop-filter: saturate(1.5) !important;
}

.backdrop-saturate-200 {
  backdrop-filter: saturate(2) !important;
}

.backdrop-sepia-0 {
  backdrop-filter: sepia(0) !important;
}

.backdrop-sepia {
  backdrop-filter: sepia(1) !important;
}

.mix-blend-normal {
  mix-blend-mode: normal !important;
}

.mix-blend-multiply {
  mix-blend-mode: multiply !important;
}

.mix-blend-screen {
  mix-blend-mode: screen !important;
}

.mix-blend-overlay {
  mix-blend-mode: overlay !important;
}

.mix-blend-darken {
  mix-blend-mode: darken !important;
}

.mix-blend-lighten {
  mix-blend-mode: lighten !important;
}

.mix-blend-color-dodge {
  mix-blend-mode: color-dodge !important;
}

.mix-blend-color-burn {
  mix-blend-mode: color-burn !important;
}

.mix-blend-hard-light {
  mix-blend-mode: hard-light !important;
}

.mix-blend-soft-light {
  mix-blend-mode: soft-light !important;
}

.mix-blend-difference {
  mix-blend-mode: difference !important;
}

.mix-blend-exclusion {
  mix-blend-mode: exclusion !important;
}

.mix-blend-hue {
  mix-blend-mode: hue !important;
}

.mix-blend-saturation {
  mix-blend-mode: saturation !important;
}

.mix-blend-color {
  mix-blend-mode: color !important;
}

.mix-blend-luminosity {
  mix-blend-mode: luminosity !important;
}

.mix-blend-plus-lighter {
  mix-blend-mode: plus-lighter !important;
}

.bg-blend-normal {
  background-blend-mode: normal !important;
}

.bg-blend-multiply {
  background-blend-mode: multiply !important;
}

.bg-blend-screen {
  background-blend-mode: screen !important;
}

.bg-blend-overlay {
  background-blend-mode: overlay !important;
}

.bg-blend-darken {
  background-blend-mode: darken !important;
}

.bg-blend-lighten {
  background-blend-mode: lighten !important;
}

.bg-blend-color-dodge {
  background-blend-mode: color-dodge !important;
}

.bg-blend-color-burn {
  background-blend-mode: color-burn !important;
}

.bg-blend-hard-light {
  background-blend-mode: hard-light !important;
}

.bg-blend-soft-light {
  background-blend-mode: soft-light !important;
}

.bg-blend-difference {
  background-blend-mode: difference !important;
}

.bg-blend-exclusion {
  background-blend-mode: exclusion !important;
}

.bg-blend-hue {
  background-blend-mode: hue !important;
}

.bg-blend-saturation {
  background-blend-mode: saturation !important;
}

.bg-blend-color {
  background-blend-mode: color !important;
}

.bg-blend-luminosity {
  background-blend-mode: luminosity !important;
}

.transform {
  transform: translateZ(0) !important;
}

.transform-none {
  transform: none !important;
}

.scale-0 {
  transform: scale(0) !important;
}

.scale-50 {
  transform: scale(0.5) !important;
}

.scale-75 {
  transform: scale(0.75) !important;
}

.scale-90 {
  transform: scale(0.9) !important;
}

.scale-95 {
  transform: scale(0.95) !important;
}

.scale-100 {
  transform: scale(1) !important;
}

.scale-105 {
  transform: scale(1.05) !important;
}

.scale-110 {
  transform: scale(1.1) !important;
}

.scale-125 {
  transform: scale(1.25) !important;
}

.scale-150 {
  transform: scale(1.5) !important;
}

.rotate-0 {
  transform: rotate(0deg) !important;
}

.rotate-1 {
  transform: rotate(1deg) !important;
}

.rotate-2 {
  transform: rotate(2deg) !important;
}

.rotate-3 {
  transform: rotate(3deg) !important;
}

.rotate-6 {
  transform: rotate(6deg) !important;
}

.rotate-12 {
  transform: rotate(12deg) !important;
}

.rotate-45 {
  transform: rotate(45deg) !important;
}

.rotate-90 {
  transform: rotate(90deg) !important;
}

.rotate-180 {
  transform: rotate(180deg) !important;
}

.translate-x-0 {
  transform: translateX(0) !important;
}

.translate-x-1 {
  transform: translateX(var(--space-1)) !important;
}

.translate-x-2 {
  transform: translateX(var(--space-2)) !important;
}

.translate-x-3 {
  transform: translateX(var(--space-3)) !important;
}

.translate-x-4 {
  transform: translateX(var(--space-4)) !important;
}

.translate-y-0 {
  transform: translateY(0) !important;
}

.translate-y-1 {
  transform: translateY(var(--space-1)) !important;
}

.translate-y-2 {
  transform: translateY(var(--space-2)) !important;
}

.translate-y-3 {
  transform: translateY(var(--space-3)) !important;
}

.translate-y-4 {
  transform: translateY(var(--space-4)) !important;
}

.-translate-x-1 {
  transform: translateX(calc(-1 * var(--space-1))) !important;
}

.-translate-x-2 {
  transform: translateX(calc(-1 * var(--space-2))) !important;
}

.-translate-x-3 {
  transform: translateX(calc(-1 * var(--space-3))) !important;
}

.-translate-x-4 {
  transform: translateX(calc(-1 * var(--space-4))) !important;
}

.-translate-y-1 {
  transform: translateY(calc(-1 * var(--space-1))) !important;
}

.-translate-y-2 {
  transform: translateY(calc(-1 * var(--space-2))) !important;
}

.-translate-y-3 {
  transform: translateY(calc(-1 * var(--space-3))) !important;
}

.-translate-y-4 {
  transform: translateY(calc(-1 * var(--space-4))) !important;
}

.hover-scale-105:hover {
  transform: scale(1.05) !important;
}

.hover-scale-110:hover {
  transform: scale(1.1) !important;
}

.hover--translate-y-1:hover {
  transform: translateY(calc(-1 * var(--space-1))) !important;
}

.hover--translate-y-2:hover {
  transform: translateY(calc(-1 * var(--space-2))) !important;
}

.glass-light {
  backdrop-filter: var(--glass-blur);
  -webkit-backdrop-filter: var(--glass-blur);
  border: 1px solid var(--glass-border);
  transition: all var(--duration-normal) var(--ease-out);
  background: var(--glass-light-bg);
  backdrop-filter: var(--glass-light-blur);
  -webkit-backdrop-filter: var(--glass-light-blur);
  border-color: var(--glass-light-border);
  box-shadow: var(--glass-light-shadow);
}

.glass-medium {
  backdrop-filter: var(--glass-blur);
  -webkit-backdrop-filter: var(--glass-blur);
  border: 1px solid var(--glass-border);
  transition: all var(--duration-normal) var(--ease-out);
  background: var(--glass-medium-bg);
  backdrop-filter: var(--glass-medium-blur);
  -webkit-backdrop-filter: var(--glass-medium-blur);
  border-color: var(--glass-medium-border);
  box-shadow: var(--glass-medium-shadow);
}

.glass-frost {
  backdrop-filter: var(--glass-blur);
  -webkit-backdrop-filter: var(--glass-blur);
  border: 1px solid var(--glass-border);
  transition: all var(--duration-normal) var(--ease-out);
  background: var(--glass-frost-bg);
  backdrop-filter: var(--glass-frost-blur) saturate(180%) brightness(110%);
  -webkit-backdrop-filter: var(--glass-frost-blur) saturate(180%) brightness(110%);
  border-color: var(--glass-frost-border);
  box-shadow: var(--glass-frost-shadow);
}

.glass-interactive {
  backdrop-filter: var(--glass-blur);
  -webkit-backdrop-filter: var(--glass-blur);
  border: 1px solid var(--glass-border);
  transition: all var(--duration-normal) var(--ease-out);
  background: var(--glass-light-bg);
  backdrop-filter: var(--glass-light-blur);
  -webkit-backdrop-filter: var(--glass-light-blur);
  border-color: var(--glass-light-border);
  box-shadow: var(--glass-light-shadow);
}
.glass-interactive:hover {
  background: var(--glass-hover-bg);
  border-color: var(--glass-hover-border);
  box-shadow: var(--glass-hover-shadow);
  backdrop-filter: var(--glass-hover-blur);
  -webkit-backdrop-filter: var(--glass-hover-blur);
  transform: translateY(calc(-1 * var(--space-0-5)));
}

.shadow-sm {
  box-shadow: var(--shadow-sm) !important;
}

.shadow {
  box-shadow: var(--shadow-md) !important;
}

.shadow-md {
  box-shadow: var(--shadow-md) !important;
}

.shadow-lg {
  box-shadow: var(--shadow-lg) !important;
}

.shadow-xl {
  box-shadow: var(--shadow-xl) !important;
}

.shadow-2xl {
  box-shadow: var(--shadow-2xl) !important;
}

.shadow-inner {
  box-shadow: inset 0 2px 4px 0 color-mix(in srgb, var(--color-text-primary) 5%, transparent) !important;
}

.shadow-none {
  box-shadow: none !important;
}

.shadow-primary {
  box-shadow: var(--shadow-md) !important;
  filter: drop-shadow(0 0 4px var(--color-interactive-primary));
}

.shadow-secondary {
  box-shadow: var(--shadow-md) !important;
  filter: drop-shadow(0 0 4px var(--color-interactive-secondary));
}

.shadow-success {
  box-shadow: var(--shadow-md) !important;
  filter: drop-shadow(0 0 4px var(--color-success));
}

.shadow-warning {
  box-shadow: var(--shadow-md) !important;
  filter: drop-shadow(0 0 4px var(--color-warning));
}

.shadow-error {
  box-shadow: var(--shadow-md) !important;
  filter: drop-shadow(0 0 4px var(--color-error));
}

.shadow-info {
  box-shadow: var(--shadow-md) !important;
  filter: drop-shadow(0 0 4px var(--color-info));
}

.ring-0 {
  box-shadow: var(--tw-ring-inset) 0 0 0 calc(0px + var(--tw-ring-offset-width)) var(--tw-ring-color) !important;
}

.ring-1 {
  box-shadow: var(--tw-ring-inset) 0 0 0 calc(1px + var(--tw-ring-offset-width)) var(--tw-ring-color) !important;
}

.ring-2 {
  box-shadow: var(--tw-ring-inset) 0 0 0 calc(2px + var(--tw-ring-offset-width)) var(--tw-ring-color) !important;
}

.ring {
  box-shadow: var(--tw-ring-inset) 0 0 0 calc(3px + var(--tw-ring-offset-width)) var(--tw-ring-color) !important;
}

.ring-4 {
  box-shadow: var(--tw-ring-inset) 0 0 0 calc(4px + var(--tw-ring-offset-width)) var(--tw-ring-color) !important;
}

.ring-8 {
  box-shadow: var(--tw-ring-inset) 0 0 0 calc(8px + var(--tw-ring-offset-width)) var(--tw-ring-color) !important;
}

.ring-inset {
  --tw-ring-inset: inset;
}

.ring-primary {
  --tw-ring-color: var(--color-interactive-primary);
}

.ring-secondary {
  --tw-ring-color: var(--color-interactive-secondary);
}

.ring-success {
  --tw-ring-color: var(--color-success);
}

.ring-warning {
  --tw-ring-color: var(--color-warning);
}

.ring-error {
  --tw-ring-color: var(--color-error);
}

.ring-info {
  --tw-ring-color: var(--color-info);
}

.ring-white {
  --tw-ring-color: var(--theme-text-inverse);
}

.ring-black {
  --tw-ring-color: var(--theme-text-primary);
}

.ring-transparent {
  --tw-ring-color: transparent;
}

.ring-current {
  --tw-ring-color: currentColor;
}

.ring-offset-0 {
  --tw-ring-offset-width: 0px;
}

.ring-offset-1 {
  --tw-ring-offset-width: 1px;
}

.ring-offset-2 {
  --tw-ring-offset-width: 2px;
}

.ring-offset-4 {
  --tw-ring-offset-width: 4px;
}

.ring-offset-8 {
  --tw-ring-offset-width: 8px;
}

.ring-offset-primary {
  --tw-ring-offset-color: var(--color-interactive-primary);
}

.ring-offset-secondary {
  --tw-ring-offset-color: var(--color-interactive-secondary);
}

.ring-offset-white {
  --tw-ring-offset-color: var(--theme-text-inverse);
}

.ring-offset-black {
  --tw-ring-offset-color: var(--theme-text-primary);
}

.ring-offset-transparent {
  --tw-ring-offset-color: transparent;
}

.ring-offset-current {
  --tw-ring-offset-color: currentColor;
}

.ring-opacity-0 {
  --tw-ring-opacity: 0;
}

.ring-opacity-5 {
  --tw-ring-opacity: 0.05;
}

.ring-opacity-10 {
  --tw-ring-opacity: 0.1;
}

.ring-opacity-20 {
  --tw-ring-opacity: 0.2;
}

.ring-opacity-25 {
  --tw-ring-opacity: 0.25;
}

.ring-opacity-30 {
  --tw-ring-opacity: 0.3;
}

.ring-opacity-40 {
  --tw-ring-opacity: 0.4;
}

.ring-opacity-50 {
  --tw-ring-opacity: 0.5;
}

.ring-opacity-60 {
  --tw-ring-opacity: 0.6;
}

.ring-opacity-70 {
  --tw-ring-opacity: 0.7;
}

.ring-opacity-75 {
  --tw-ring-opacity: 0.75;
}

.ring-opacity-80 {
  --tw-ring-opacity: 0.8;
}

.ring-opacity-90 {
  --tw-ring-opacity: 0.9;
}

.ring-opacity-95 {
  --tw-ring-opacity: 0.95;
}

.ring-opacity-100 {
  --tw-ring-opacity: 1;
}

.outline-offset-0 {
  outline-offset: 0px !important;
}

.outline-offset-1 {
  outline-offset: 1px !important;
}

.outline-offset-2 {
  outline-offset: 2px !important;
}

.outline-offset-4 {
  outline-offset: 4px !important;
}

.outline-offset-8 {
  outline-offset: 8px !important;
}

.outline-0 {
  outline-width: 0px !important;
}

.outline-1 {
  outline-width: 1px !important;
}

.outline-2 {
  outline-width: 2px !important;
}

.outline-4 {
  outline-width: 4px !important;
}

.outline-8 {
  outline-width: 8px !important;
}

.outline-none {
  outline: 2px solid transparent !important;
  outline-offset: 2px !important;
}

.outline {
  outline-style: solid !important;
}

.outline-dashed {
  outline-style: dashed !important;
}

.outline-dotted {
  outline-style: dotted !important;
}

.outline-double {
  outline-style: double !important;
}

.outline-primary {
  outline-color: var(--color-interactive-primary) !important;
}

.outline-secondary {
  outline-color: var(--color-interactive-secondary) !important;
}

.outline-success {
  outline-color: var(--color-success) !important;
}

.outline-warning {
  outline-color: var(--color-warning) !important;
}

.outline-error {
  outline-color: var(--color-error) !important;
}

.outline-info {
  outline-color: var(--color-info) !important;
}

.outline-white {
  outline-color: var(--theme-text-inverse) !important;
}

.outline-black {
  outline-color: var(--theme-text-primary) !important;
}

.outline-transparent {
  outline-color: transparent !important;
}

.outline-current {
  outline-color: currentColor !important;
}

:root {
  --tw-ring-inset: ;
  --tw-ring-offset-width: 0px;
  --tw-ring-offset-color: var(--theme-text-inverse);
  --tw-ring-color: var(--color-interactive-primary);
  --tw-ring-offset-shadow: 0 0 transparent;
  --tw-ring-shadow: 0 0 transparent;
}

.shadow-lg {
  box-shadow: var(--theme-shadow-lg) !important;
}

.shadow-xl {
  box-shadow: var(--theme-shadow-xl) !important;
}

.shadow-2xl {
  box-shadow: var(--theme-shadow-xl) !important;
}

.hover\:shadow-sm:hover {
  box-shadow: var(--shadow-sm) !important;
}

.hover\:shadow:hover {
  box-shadow: var(--shadow-md) !important;
}

.hover\:shadow-md:hover {
  box-shadow: var(--shadow-md) !important;
}

.hover\:shadow-lg:hover {
  box-shadow: var(--shadow-lg) !important;
}

.hover\:shadow-xl:hover {
  box-shadow: var(--shadow-xl) !important;
}

.hover\:shadow-2xl:hover {
  box-shadow: var(--shadow-2xl) !important;
}

.hover\:shadow-none:hover {
  box-shadow: none !important;
}

.focus\:shadow-sm:focus {
  box-shadow: var(--shadow-sm) !important;
}

.focus\:shadow:focus {
  box-shadow: var(--shadow-md) !important;
}

.focus\:shadow-md:focus {
  box-shadow: var(--shadow-md) !important;
}

.focus\:shadow-lg:focus {
  box-shadow: var(--shadow-lg) !important;
}

.focus\:shadow-xl:focus {
  box-shadow: var(--shadow-xl) !important;
}

.focus\:shadow-2xl:focus {
  box-shadow: var(--shadow-2xl) !important;
}

.focus\:shadow-none:focus {
  box-shadow: none !important;
}

.elevation-0 {
  box-shadow: none !important;
}

.elevation-1, .button-elevation-standard:active {
  box-shadow: var(--shadow-sm) !important;
}

.elevation-2, .button-elevation-standard, .card-elevation-resting {
  box-shadow: var(--shadow-sm) !important;
}

.elevation-3 {
  box-shadow: var(--shadow-sm) !important;
}

.elevation-4, .button-elevation-fab:active, .button-elevation-standard:hover, .card-elevation-raised {
  box-shadow: var(--shadow-md) !important;
}

.elevation-5 {
  box-shadow: var(--shadow-md) !important;
}

.elevation-6, .snackbar-elevation, .button-elevation-fab {
  box-shadow: var(--shadow-md) !important;
}

.elevation-7 {
  box-shadow: var(--shadow-md) !important;
}

.elevation-8, .menu-elevation, .button-elevation-fab:hover, .card-elevation-floating {
  box-shadow: var(--shadow-lg) !important;
}

.elevation-9 {
  box-shadow: var(--shadow-lg) !important;
}

.elevation-10 {
  box-shadow: var(--shadow-lg) !important;
}

.elevation-11 {
  box-shadow: var(--shadow-lg) !important;
}

.elevation-12, .drawer-elevation {
  box-shadow: var(--shadow-xl) !important;
}

.elevation-13 {
  box-shadow: var(--shadow-xl) !important;
}

.elevation-14 {
  box-shadow: var(--shadow-xl) !important;
}

.elevation-15 {
  box-shadow: var(--shadow-xl) !important;
}

.elevation-16, .modal-elevation {
  box-shadow: var(--shadow-xl) !important;
}

.elevation-17 {
  box-shadow: var(--shadow-2xl) !important;
}

.elevation-18 {
  box-shadow: var(--shadow-2xl) !important;
}

.elevation-19 {
  box-shadow: var(--shadow-2xl) !important;
}

.elevation-20 {
  box-shadow: var(--shadow-2xl) !important;
}

.elevation-21 {
  box-shadow: var(--shadow-2xl) !important;
}

.elevation-22 {
  box-shadow: var(--shadow-2xl) !important;
}

.elevation-23 {
  box-shadow: var(--shadow-2xl) !important;
}

.elevation-24 {
  box-shadow: var(--shadow-2xl) !important;
}

.elevation-lift {
  transition: box-shadow var(--duration-normal) var(--ease-out) !important;
}
.elevation-lift:hover {
  box-shadow: var(--shadow-xl) !important;
  transform: translateY(calc(-1 * var(--space-0-5)));
}

.elevation-interactive {
  transition: box-shadow var(--duration-normal) var(--ease-out) !important;
}

.hover\:elevation-0:hover {
  box-shadow: none !important;
}

.hover\:elevation-1:hover {
  box-shadow: var(--shadow-sm) !important;
}

.hover\:elevation-2:hover {
  box-shadow: var(--shadow-sm) !important;
}

.hover\:elevation-3:hover {
  box-shadow: var(--shadow-sm) !important;
}

.hover\:elevation-4:hover {
  box-shadow: var(--shadow-md) !important;
}

.hover\:elevation-6:hover {
  box-shadow: var(--shadow-md) !important;
}

.hover\:elevation-8:hover {
  box-shadow: var(--shadow-lg) !important;
}

.hover\:elevation-12:hover {
  box-shadow: var(--shadow-xl) !important;
}

.hover\:elevation-16:hover {
  box-shadow: var(--shadow-xl) !important;
}

.hover\:elevation-20:hover {
  box-shadow: var(--shadow-2xl) !important;
}

.hover\:elevation-24:hover {
  box-shadow: var(--shadow-2xl) !important;
}

:root[data-theme=dark] .elevation-1, :root[data-theme=dark] .button-elevation-standard:active {
  box-shadow: var(--shadow-sm) !important;
  filter: brightness(0.8);
}
:root[data-theme=dark] .elevation-2, :root[data-theme=dark] .button-elevation-standard, :root[data-theme=dark] .card-elevation-resting {
  box-shadow: var(--shadow-sm) !important;
  filter: brightness(0.8);
}
:root[data-theme=dark] .elevation-3 {
  box-shadow: var(--shadow-sm) !important;
  filter: brightness(0.8);
}
:root[data-theme=dark] .elevation-4, :root[data-theme=dark] .button-elevation-fab:active, :root[data-theme=dark] .button-elevation-standard:hover, :root[data-theme=dark] .card-elevation-raised {
  box-shadow: var(--shadow-md) !important;
  filter: brightness(0.8);
}
:root[data-theme=dark] .elevation-6, :root[data-theme=dark] .snackbar-elevation, :root[data-theme=dark] .button-elevation-fab {
  box-shadow: var(--shadow-md) !important;
  filter: brightness(0.8);
}
:root[data-theme=dark] .elevation-8, :root[data-theme=dark] .menu-elevation, :root[data-theme=dark] .button-elevation-fab:hover, :root[data-theme=dark] .card-elevation-floating {
  box-shadow: var(--shadow-lg) !important;
  filter: brightness(0.8);
}
:root[data-theme=dark] .elevation-12, :root[data-theme=dark] .drawer-elevation {
  box-shadow: var(--shadow-xl) !important;
  filter: brightness(0.8);
}
:root[data-theme=dark] .elevation-16, :root[data-theme=dark] .modal-elevation {
  box-shadow: var(--shadow-xl) !important;
  filter: brightness(0.8);
}
:root[data-theme=dark] .elevation-20 {
  box-shadow: var(--shadow-2xl) !important;
  filter: brightness(0.8);
}
:root[data-theme=dark] .elevation-24 {
  box-shadow: var(--shadow-2xl) !important;
  filter: brightness(0.8);
}

.duration-75 {
  transition-duration: var(--duration-ultra-fast) !important;
}

.duration-100 {
  transition-duration: var(--duration-ultra-fast) !important;
}

.duration-150 {
  transition-duration: var(--duration-fast) !important;
}

.duration-200 {
  transition-duration: var(--duration-fast) !important;
}

.duration-300 {
  transition-duration: var(--duration-normal) !important;
}

.duration-500 {
  transition-duration: var(--duration-slow) !important;
}

.duration-700 {
  transition-duration: var(--duration-slow) !important;
}

.duration-1000 {
  transition-duration: var(--duration-very-slow) !important;
}

.ease-linear {
  transition-timing-function: linear !important;
}

.ease-in {
  transition-timing-function: cubic-bezier(0.4, 0, 1, 1) !important;
}

.ease-out {
  transition-timing-function: cubic-bezier(0, 0, 0.2, 1) !important;
}

.ease-in-out {
  transition-timing-function: cubic-bezier(0.4, 0, 0.2, 1) !important;
}

.animate-none {
  animation: none !important;
}

.animate-spin {
  animation: spin 1s linear infinite !important;
}

.animate-ping {
  animation: ping 1s cubic-bezier(0, 0, 0.2, 1) infinite !important;
}

.animate-pulse {
  animation: pulse 2s cubic-bezier(0.4, 0, 0.6, 1) infinite !important;
}

.animate-bounce {
  animation: bounce 1s infinite !important;
}

.delay-75 {
  transition-delay: var(--duration-ultra-fast) !important;
}

.delay-100 {
  transition-delay: var(--duration-ultra-fast) !important;
}

.delay-150 {
  transition-delay: var(--duration-fast) !important;
}

.delay-200 {
  transition-delay: var(--duration-fast) !important;
}

.delay-300 {
  transition-delay: var(--duration-normal) !important;
}

.delay-500 {
  transition-delay: var(--duration-slow) !important;
}

.delay-700 {
  transition-delay: var(--duration-slow) !important;
}

.delay-1000 {
  transition-delay: var(--duration-very-slow) !important;
}

.animation-fill-none {
  animation-fill-mode: none !important;
}

.animation-fill-forwards {
  animation-fill-mode: forwards !important;
}

.animation-fill-backwards {
  animation-fill-mode: backwards !important;
}

.animation-fill-both {
  animation-fill-mode: both !important;
}

.animation-direction-normal {
  animation-direction: normal !important;
}

.animation-direction-reverse {
  animation-direction: reverse !important;
}

.animation-direction-alternate {
  animation-direction: alternate !important;
}

.animation-direction-alternate-reverse {
  animation-direction: alternate-reverse !important;
}

.animation-play {
  animation-play-state: running !important;
}

.animation-pause {
  animation-play-state: paused !important;
}

.animation-iteration-1 {
  animation-iteration-count: 1 !important;
}

.animation-iteration-infinite {
  animation-iteration-count: infinite !important;
}

.animate-fade-in {
  animation: fadeIn var(--duration-slow) var(--ease-out) !important;
}

.animate-fade-out {
  animation: fadeOut var(--duration-slow) var(--ease-out) !important;
}

.animate-scale-in {
  animation: scaleIn var(--duration-normal) var(--ease-out) !important;
}

.animate-scale-out {
  animation: scaleOut var(--duration-normal) var(--ease-out) !important;
}

.animate-slide-in-right {
  animation: slideRight var(--duration-slow) var(--ease-out) !important;
}

.animate-slide-in-left {
  animation: slideLeft var(--duration-slow) var(--ease-out) !important;
}

.animate-slide-in-top {
  animation: slideDown var(--duration-slow) var(--ease-out) !important;
}

.animate-slide-in-bottom {
  animation: slideUp var(--duration-slow) var(--ease-out) !important;
}

.animate-shake {
  animation: shake var(--duration-slow) var(--ease-in-out) !important;
}

.hover\:animate-spin:hover {
  animation: spin 1s linear infinite !important;
}

.hover\:animate-ping:hover {
  animation: ping 1s cubic-bezier(0, 0, 0.2, 1) infinite !important;
}

.hover\:animate-pulse:hover {
  animation: pulse 2s cubic-bezier(0.4, 0, 0.6, 1) infinite !important;
}

.hover\:animate-bounce:hover {
  animation: bounce 1s infinite !important;
}

.group:hover .group-hover\:animate-spin {
  animation: spin 1s linear infinite !important;
}

.group:hover .group-hover\:animate-ping {
  animation: ping 1s cubic-bezier(0, 0, 0.2, 1) infinite !important;
}

.group:hover .group-hover\:animate-pulse {
  animation: pulse 2s cubic-bezier(0.4, 0, 0.6, 1) infinite !important;
}

.group:hover .group-hover\:animate-bounce {
  animation: bounce 1s infinite !important;
}

@media (prefers-reduced-motion: reduce) {
  .motion-safe\:animate-spin {
    animation: none !important;
  }
  .motion-safe\:animate-ping {
    animation: none !important;
  }
  .motion-safe\:animate-pulse {
    animation: none !important;
  }
  .motion-safe\:animate-bounce {
    animation: none !important;
  }
  .motion-reduce\:transition-none {
    transition-property: none !important;
  }
  .motion-reduce\:transform-none {
    transform: none !important;
  }
}
.skeleton-loading {
  background: linear-gradient(90deg, var(--color-skeleton-base) 25%, var(--color-skeleton-wave) 50%, var(--color-skeleton-base) 75%);
  background-size: 200% 100%;
  animation: skeletonWave 1.5s ease-in-out infinite;
}

.ripple {
  position: relative;
  overflow: hidden;
}
.ripple::before {
  content: "";
  position: absolute;
  top: 50%;
  left: 50%;
  width: 0;
  height: 0;
  border-radius: 50%;
  background: var(--color-glass-light);
  transform: translate(-50%, -50%);
  transition: width var(--duration-slow), height var(--duration-slow);
}
.ripple:active::before {
  width: var(--space-300);
  height: var(--space-300);
}

.touch-none {
  touch-action: none !important;
}

.touch-auto {
  touch-action: auto !important;
}

.touch-pan-x {
  touch-action: pan-x !important;
}

.touch-pan-y {
  touch-action: pan-y !important;
}

.touch-pan-left {
  touch-action: pan-left !important;
}

.touch-pan-right {
  touch-action: pan-right !important;
}

.touch-pan-up {
  touch-action: pan-up !important;
}

.touch-pan-down {
  touch-action: pan-down !important;
}

.touch-pinch-zoom {
  touch-action: pinch-zoom !important;
}

.touch-manipulation {
  touch-action: manipulation !important;
}

.hover\:bg-primary:hover {
  background-color: var(--color-background-primary);
}

.hover\:bg-secondary:hover {
  background-color: var(--color-background-secondary);
}

.hover\:bg-elevated:hover {
  background-color: var(--color-background-elevated);
}

.hover\:bg-interactive:hover {
  background-color: var(--color-interactive-primary);
}

.hover\:bg-success:hover {
  background-color: var(--color-success);
}

.hover\:bg-warning:hover {
  background-color: var(--color-warning);
}

.hover\:bg-error:hover {
  background-color: var(--color-error);
}

.hover\:bg-light:hover {
  background-color: var(--color-background-light);
}

.hover\:bg-overlay:hover {
  background-color: var(--color-background-overlay);
}

.hover\:text-primary:hover {
  color: var(--color-text-primary);
}

.hover\:text-secondary:hover {
  color: var(--color-text-secondary);
}

.hover\:text-interactive:hover {
  color: var(--color-interactive-primary);
}

.hover\:text-success:hover {
  color: var(--color-success);
}

.hover\:text-warning:hover {
  color: var(--color-warning);
}

.hover\:text-error:hover {
  color: var(--color-error);
}

.hover\:text-accent:hover {
  color: var(--color-text-accent);
}

.hover\:border-primary:hover {
  border-color: var(--color-interactive-primary);
}

.hover\:border-secondary:hover {
  border-color: var(--color-border-medium);
}

.hover\:border-success:hover {
  border-color: var(--color-success);
}

.hover\:border-warning:hover {
  border-color: var(--color-warning);
}

.hover\:border-error:hover {
  border-color: var(--color-error);
}

.hover\:opacity-75:hover {
  opacity: 0.75;
}

.hover\:opacity-50:hover {
  opacity: 0.5;
}

.hover\:opacity-100:hover {
  opacity: 1;
}

.hover\:scale-105:hover {
  transform: scale(1.05);
}

.hover\:scale-110:hover {
  transform: scale(1.1);
}

.hover\:scale-95:hover {
  transform: scale(0.95);
}

.hover\:rotate-3:hover {
  transform: rotate(3deg);
}

.hover\:-rotate-3:hover {
  transform: rotate(-3deg);
}

.hover\:translate-y-1:hover {
  transform: translateY(-0.25rem);
}

.hover\:translate-y-2:hover {
  transform: translateY(-0.5rem);
}

.hover\:shadow-sm:hover {
  box-shadow: var(--shadow-sm);
}

.hover\:shadow-md:hover {
  box-shadow: var(--shadow-md);
}

.hover\:shadow-lg:hover {
  box-shadow: var(--shadow-lg);
}

.hover\:shadow-xl:hover {
  box-shadow: var(--shadow-xl);
}

.hover\:shadow-none:hover {
  box-shadow: none;
}

.hover\:brightness-110:hover {
  filter: brightness(1.1);
}

.hover\:brightness-125:hover {
  filter: brightness(1.25);
}

.hover\:brightness-90:hover {
  filter: brightness(0.9);
}

.focus\:outline-none:focus {
  outline: none;
}

.focus\:ring-0:focus {
  box-shadow: none;
}

.focus\:ring-1:focus {
  box-shadow: 0 0 0 1px var(--color-interactive-primary);
}

.focus\:ring-2:focus {
  box-shadow: 0 0 0 2px var(--color-interactive-primary);
}

.focus\:ring-3:focus {
  box-shadow: 0 0 0 3px var(--color-interactive-primary);
}

.focus\:ring-4:focus {
  box-shadow: 0 0 0 4px var(--color-interactive-primary);
}

.focus\:ring-offset-2:focus {
  box-shadow: 0 0 0 2px var(--color-background-elevated), 0 0 0 4px var(--color-interactive-primary);
}

.focus\:ring-primary:focus {
  box-shadow: 0 0 0 3px var(--color-focus-primary);
}

.focus\:ring-success:focus {
  box-shadow: 0 0 0 3px var(--color-focus-success);
}

.focus\:ring-warning:focus {
  box-shadow: 0 0 0 3px var(--color-focus-warning);
}

.focus\:ring-error:focus {
  box-shadow: 0 0 0 3px var(--color-focus-error);
}

.focus\:bg-primary:focus {
  background-color: var(--color-background-primary);
}

.focus\:bg-secondary:focus {
  background-color: var(--color-background-secondary);
}

.focus\:bg-elevated:focus {
  background-color: var(--color-background-elevated);
}

.focus\:border-primary:focus {
  border-color: var(--color-interactive-primary);
}

.focus\:border-secondary:focus {
  border-color: var(--color-border-strong);
}

.active\:scale-95:active {
  transform: scale(0.95);
}

.active\:scale-98:active {
  transform: scale(0.98);
}

.active\:bg-primary:active {
  background-color: var(--color-interactive-active);
}

.active\:bg-secondary:active {
  background-color: var(--color-background-pressed);
}

.active\:shadow-inner:active {
  box-shadow: var(--shadow-inner);
}

.active\:shadow-none:active {
  box-shadow: none;
}

.group:hover .group-hover\:visible {
  visibility: visible;
}

.group:hover .group-hover\:invisible {
  visibility: hidden;
}

.group:hover .group-hover\:opacity-100 {
  opacity: 1;
}

.group:hover .group-hover\:opacity-0 {
  opacity: 0;
}

.group:hover .group-hover\:scale-105 {
  transform: scale(1.05);
}

.group:hover .group-hover\:translate-y-1 {
  transform: translateY(-0.25rem);
}

.group:hover .group-hover\:text-primary {
  color: var(--color-interactive-primary);
}

.group:hover .group-hover\:bg-secondary {
  background-color: var(--color-background-secondary);
}

.focus-within\:ring-2:focus-within {
  box-shadow: 0 0 0 2px var(--color-interactive-primary);
}

.focus-within\:border-primary:focus-within {
  border-color: var(--color-interactive-primary);
}

.focus-within\:shadow-lg:focus-within {
  box-shadow: var(--shadow-lg);
}

.disabled\:opacity-50:disabled {
  opacity: 0.5;
}

.disabled\:cursor-not-allowed:disabled {
  cursor: not-allowed;
}

.disabled\:bg-gray:disabled {
  background-color: var(--color-background-disabled);
}

.disabled\:text-gray:disabled {
  color: var(--disabled-text);
}

.interactive {
  transition: var(--transition-all);
  cursor: pointer;
}
.interactive:hover {
  background-color: var(--color-background-secondary);
}
.interactive:active {
  transform: scale(0.98);
}
.interactive:focus {
  outline: none;
  box-shadow: 0 0 0 2px var(--color-interactive-primary);
}

.clickable {
  cursor: pointer;
  user-select: none;
  -webkit-tap-highlight-color: transparent;
}
.clickable:active {
  opacity: 0.8;
}

.hoverable {
  transition: var(--transition-all);
}
.hoverable:hover {
  transform: translateY(-2px);
  box-shadow: var(--shadow-md);
}

.focusable:focus {
  outline: none;
  box-shadow: 0 0 0 3px var(--color-focus-primary);
}
.focusable:focus:not(:focus-visible) {
  box-shadow: none;
}
.focusable:focus-visible {
  box-shadow: 0 0 0 3px var(--color-focus-primary);
}

.touch-manipulation {
  touch-action: manipulation;
}

.touch-pan-x {
  touch-action: pan-x;
}

.touch-pan-y {
  touch-action: pan-y;
}

.touch-none {
  touch-action: none;
}

.select-none {
  user-select: none;
}

.select-text {
  user-select: text;
}

.select-all {
  user-select: all;
}

.select-auto {
  user-select: auto;
}

.pointer-events-none {
  pointer-events: none;
}

.pointer-events-auto {
  pointer-events: auto;
}

.resize-none {
  resize: none;
}

.resize-y {
  resize: vertical;
}

.resize-x {
  resize: horizontal;
}

.resize {
  resize: both;
}

.elevation-lift {
  transition: var(--transition-all);
}
.elevation-lift:hover {
  transform: translateY(-2px);
  box-shadow: var(--shadow-lg);
}
.elevation-lift:active {
  transform: translateY(0);
  box-shadow: var(--shadow-md);
}

.elevation-lift-sm {
  transition: var(--transition-all);
}
.elevation-lift-sm:hover {
  transform: translateY(-1px);
  box-shadow: var(--shadow-md);
}
.elevation-lift-sm:active {
  transform: translateY(0);
  box-shadow: var(--shadow-sm);
}

.elevation-lift-lg {
  transition: var(--transition-all);
}
.elevation-lift-lg:hover {
  transform: translateY(-4px);
  box-shadow: var(--shadow-xl);
}
.elevation-lift-lg:active {
  transform: translateY(-1px);
  box-shadow: var(--shadow-lg);
}

.hover\:glass-light:hover {
  background-color: var(--color-glass-light) !important;
  backdrop-filter: blur(var(--blur-md)) !important;
  -webkit-backdrop-filter: blur(var(--blur-md)) !important;
  border: var(--border-1) solid var(--color-border-light) !important;
}

.hover\:glass-medium:hover {
  background-color: var(--color-glass-medium) !important;
  backdrop-filter: blur(var(--blur-lg)) !important;
  -webkit-backdrop-filter: blur(var(--blur-lg)) !important;
  border: var(--border-1) solid var(--color-border-medium) !important;
}

.hover\:glass-heavy:hover {
  background-color: var(--color-glass-heavy) !important;
  backdrop-filter: blur(var(--blur-xl)) !important;
  -webkit-backdrop-filter: blur(var(--blur-xl)) !important;
  border: var(--border-1) solid var(--color-border-strong) !important;
}

.glass-interactive {
  transition: all var(--duration-slow) var(--ease-out);
  background-color: var(--color-glass-light);
  backdrop-filter: blur(var(--blur-md));
  -webkit-backdrop-filter: blur(var(--blur-md));
  border: var(--border-1) solid var(--color-border-light);
}
.glass-interactive:hover {
  background-color: var(--color-glass-medium);
  backdrop-filter: blur(var(--blur-lg));
  -webkit-backdrop-filter: blur(var(--blur-lg));
  border-color: var(--color-border-medium);
  transform: translateY(-1px);
  box-shadow: var(--shadow-lg);
}
.glass-interactive:active {
  background-color: var(--color-glass-light);
  transform: translateY(0);
  box-shadow: var(--shadow-md);
}
.glass-interactive:focus {
  outline: none;
  box-shadow: 0 0 0 3px var(--color-focus-primary);
}

.scroll-auto {
  scroll-behavior: auto !important;
}

.scroll-smooth {
  scroll-behavior: smooth !important;
}

.scrolling-touch {
  -webkit-overflow-scrolling: touch !important;
}

.scrolling-auto {
  -webkit-overflow-scrolling: auto !important;
}

.scroll-m-0 {
  scroll-margin: 0 !important;
}

.scroll-m-1 {
  scroll-margin: var(--space-1) !important;
}

.scroll-m-2 {
  scroll-margin: var(--space-2) !important;
}

.scroll-m-3 {
  scroll-margin: var(--space-3) !important;
}

.scroll-m-4 {
  scroll-margin: var(--space-4) !important;
}

.scroll-m-5 {
  scroll-margin: var(--space-5) !important;
}

.scroll-m-6 {
  scroll-margin: var(--space-6) !important;
}

.scroll-m-8 {
  scroll-margin: var(--space-8) !important;
}

.scroll-m-10 {
  scroll-margin: var(--space-10) !important;
}

.scroll-m-12 {
  scroll-margin: var(--space-12) !important;
}

.scroll-m-16 {
  scroll-margin: var(--space-16) !important;
}

.scroll-m-20 {
  scroll-margin: var(--space-20) !important;
}

.scroll-m-24 {
  scroll-margin: var(--space-24) !important;
}

.scroll-mt-0 {
  scroll-margin-top: 0 !important;
}

.scroll-mt-1 {
  scroll-margin-top: var(--space-1) !important;
}

.scroll-mt-2 {
  scroll-margin-top: var(--space-2) !important;
}

.scroll-mt-3 {
  scroll-margin-top: var(--space-3) !important;
}

.scroll-mt-4 {
  scroll-margin-top: var(--space-4) !important;
}

.scroll-mt-5 {
  scroll-margin-top: var(--space-5) !important;
}

.scroll-mt-6 {
  scroll-margin-top: var(--space-6) !important;
}

.scroll-mt-8 {
  scroll-margin-top: var(--space-8) !important;
}

.scroll-mt-10 {
  scroll-margin-top: var(--space-10) !important;
}

.scroll-mt-12 {
  scroll-margin-top: var(--space-12) !important;
}

.scroll-mt-16 {
  scroll-margin-top: var(--space-16) !important;
}

.scroll-mt-20 {
  scroll-margin-top: var(--space-20) !important;
}

.scroll-mt-24 {
  scroll-margin-top: var(--space-24) !important;
}

.scroll-mb-0 {
  scroll-margin-bottom: 0 !important;
}

.scroll-mb-1 {
  scroll-margin-bottom: var(--space-1) !important;
}

.scroll-mb-2 {
  scroll-margin-bottom: var(--space-2) !important;
}

.scroll-mb-3 {
  scroll-margin-bottom: var(--space-3) !important;
}

.scroll-mb-4 {
  scroll-margin-bottom: var(--space-4) !important;
}

.scroll-mb-5 {
  scroll-margin-bottom: var(--space-5) !important;
}

.scroll-mb-6 {
  scroll-margin-bottom: var(--space-6) !important;
}

.scroll-mb-8 {
  scroll-margin-bottom: var(--space-8) !important;
}

.scroll-mb-10 {
  scroll-margin-bottom: var(--space-10) !important;
}

.scroll-mb-12 {
  scroll-margin-bottom: var(--space-12) !important;
}

.scroll-mb-16 {
  scroll-margin-bottom: var(--space-16) !important;
}

.scroll-mb-20 {
  scroll-margin-bottom: var(--space-20) !important;
}

.scroll-mb-24 {
  scroll-margin-bottom: var(--space-24) !important;
}

.scroll-ml-0 {
  scroll-margin-left: 0 !important;
}

.scroll-ml-1 {
  scroll-margin-left: var(--space-1) !important;
}

.scroll-ml-2 {
  scroll-margin-left: var(--space-2) !important;
}

.scroll-ml-3 {
  scroll-margin-left: var(--space-3) !important;
}

.scroll-ml-4 {
  scroll-margin-left: var(--space-4) !important;
}

.scroll-ml-5 {
  scroll-margin-left: var(--space-5) !important;
}

.scroll-ml-6 {
  scroll-margin-left: var(--space-6) !important;
}

.scroll-ml-8 {
  scroll-margin-left: var(--space-8) !important;
}

.scroll-ml-10 {
  scroll-margin-left: var(--space-10) !important;
}

.scroll-ml-12 {
  scroll-margin-left: var(--space-12) !important;
}

.scroll-ml-16 {
  scroll-margin-left: var(--space-16) !important;
}

.scroll-ml-20 {
  scroll-margin-left: var(--space-20) !important;
}

.scroll-ml-24 {
  scroll-margin-left: var(--space-24) !important;
}

.scroll-mr-0 {
  scroll-margin-right: 0 !important;
}

.scroll-mr-1 {
  scroll-margin-right: var(--space-1) !important;
}

.scroll-mr-2 {
  scroll-margin-right: var(--space-2) !important;
}

.scroll-mr-3 {
  scroll-margin-right: var(--space-3) !important;
}

.scroll-mr-4 {
  scroll-margin-right: var(--space-4) !important;
}

.scroll-mr-5 {
  scroll-margin-right: var(--space-5) !important;
}

.scroll-mr-6 {
  scroll-margin-right: var(--space-6) !important;
}

.scroll-mr-8 {
  scroll-margin-right: var(--space-8) !important;
}

.scroll-mr-10 {
  scroll-margin-right: var(--space-10) !important;
}

.scroll-mr-12 {
  scroll-margin-right: var(--space-12) !important;
}

.scroll-mr-16 {
  scroll-margin-right: var(--space-16) !important;
}

.scroll-mr-20 {
  scroll-margin-right: var(--space-20) !important;
}

.scroll-mr-24 {
  scroll-margin-right: var(--space-24) !important;
}

.scroll-mx-0 {
  scroll-margin-left: 0 !important;
  scroll-margin-right: 0 !important;
}

.scroll-mx-1 {
  scroll-margin-left: var(--space-1) !important;
  scroll-margin-right: var(--space-1) !important;
}

.scroll-mx-2 {
  scroll-margin-left: var(--space-2) !important;
  scroll-margin-right: var(--space-2) !important;
}

.scroll-mx-3 {
  scroll-margin-left: var(--space-3) !important;
  scroll-margin-right: var(--space-3) !important;
}

.scroll-mx-4 {
  scroll-margin-left: var(--space-4) !important;
  scroll-margin-right: var(--space-4) !important;
}

.scroll-mx-5 {
  scroll-margin-left: var(--space-5) !important;
  scroll-margin-right: var(--space-5) !important;
}

.scroll-mx-6 {
  scroll-margin-left: var(--space-6) !important;
  scroll-margin-right: var(--space-6) !important;
}

.scroll-mx-8 {
  scroll-margin-left: var(--space-8) !important;
  scroll-margin-right: var(--space-8) !important;
}

.scroll-mx-10 {
  scroll-margin-left: var(--space-10) !important;
  scroll-margin-right: var(--space-10) !important;
}

.scroll-mx-12 {
  scroll-margin-left: var(--space-12) !important;
  scroll-margin-right: var(--space-12) !important;
}

.scroll-my-0 {
  scroll-margin-top: 0 !important;
  scroll-margin-bottom: 0 !important;
}

.scroll-my-1 {
  scroll-margin-top: var(--space-1) !important;
  scroll-margin-bottom: var(--space-1) !important;
}

.scroll-my-2 {
  scroll-margin-top: var(--space-2) !important;
  scroll-margin-bottom: var(--space-2) !important;
}

.scroll-my-3 {
  scroll-margin-top: var(--space-3) !important;
  scroll-margin-bottom: var(--space-3) !important;
}

.scroll-my-4 {
  scroll-margin-top: var(--space-4) !important;
  scroll-margin-bottom: var(--space-4) !important;
}

.scroll-my-5 {
  scroll-margin-top: var(--space-5) !important;
  scroll-margin-bottom: var(--space-5) !important;
}

.scroll-my-6 {
  scroll-margin-top: var(--space-6) !important;
  scroll-margin-bottom: var(--space-6) !important;
}

.scroll-my-8 {
  scroll-margin-top: var(--space-8) !important;
  scroll-margin-bottom: var(--space-8) !important;
}

.scroll-my-10 {
  scroll-margin-top: var(--space-10) !important;
  scroll-margin-bottom: var(--space-10) !important;
}

.scroll-my-12 {
  scroll-margin-top: var(--space-12) !important;
  scroll-margin-bottom: var(--space-12) !important;
}

.scroll-p-0 {
  scroll-padding: 0 !important;
}

.scroll-p-1 {
  scroll-padding: var(--space-1) !important;
}

.scroll-p-2 {
  scroll-padding: var(--space-2) !important;
}

.scroll-p-3 {
  scroll-padding: var(--space-3) !important;
}

.scroll-p-4 {
  scroll-padding: var(--space-4) !important;
}

.scroll-p-5 {
  scroll-padding: var(--space-5) !important;
}

.scroll-p-6 {
  scroll-padding: var(--space-6) !important;
}

.scroll-p-8 {
  scroll-padding: var(--space-8) !important;
}

.scroll-p-10 {
  scroll-padding: var(--space-10) !important;
}

.scroll-p-12 {
  scroll-padding: var(--space-12) !important;
}

.scroll-p-16 {
  scroll-padding: var(--space-16) !important;
}

.scroll-p-20 {
  scroll-padding: var(--space-20) !important;
}

.scroll-p-24 {
  scroll-padding: var(--space-24) !important;
}

.snap-none {
  scroll-snap-type: none !important;
}

.snap-x {
  scroll-snap-type: x var(--tw-scroll-snap-strictness) !important;
}

.snap-y {
  scroll-snap-type: y var(--tw-scroll-snap-strictness) !important;
}

.snap-both {
  scroll-snap-type: both var(--tw-scroll-snap-strictness) !important;
}

.snap-start {
  scroll-snap-align: start !important;
}

.snap-end {
  scroll-snap-align: end !important;
}

.snap-center {
  scroll-snap-align: center !important;
}

.snap-align-none {
  scroll-snap-align: none !important;
}

.snap-normal {
  scroll-snap-stop: normal !important;
}

.snap-always {
  scroll-snap-stop: always !important;
}

.snap-mandatory {
  --tw-scroll-snap-strictness: mandatory;
}

.snap-proximity {
  --tw-scroll-snap-strictness: proximity;
}

.overscroll-auto {
  overscroll-behavior: auto !important;
}

.overscroll-contain {
  overscroll-behavior: contain !important;
}

.overscroll-none {
  overscroll-behavior: none !important;
}

.overscroll-y-auto {
  overscroll-behavior-y: auto !important;
}

.overscroll-y-contain {
  overscroll-behavior-y: contain !important;
}

.overscroll-y-none {
  overscroll-behavior-y: none !important;
}

.overscroll-x-auto {
  overscroll-behavior-x: auto !important;
}

.overscroll-x-contain {
  overscroll-behavior-x: contain !important;
}

.overscroll-x-none {
  overscroll-behavior-x: none !important;
}

.scrollbar-thin {
  scrollbar-width: thin !important;
}

.scrollbar-none {
  scrollbar-width: none !important;
}
.scrollbar-none::-webkit-scrollbar {
  display: none !important;
}

.scrollbar-auto {
  scrollbar-width: auto !important;
}

.scrollbar-custom {
  scrollbar-width: thin;
  scrollbar-color: var(--color-scrollbar-thumb) var(--color-scrollbar-track);
}
.scrollbar-custom::-webkit-scrollbar {
  width: 8px;
  height: 8px;
}
.scrollbar-custom::-webkit-scrollbar-track {
  background: var(--color-scrollbar-track);
  border-radius: var(--radius-sm);
}
.scrollbar-custom::-webkit-scrollbar-thumb {
  background: var(--color-scrollbar-thumb);
  border-radius: var(--radius-sm);
}
.scrollbar-custom::-webkit-scrollbar-thumb:hover {
  background: var(--color-scrollbar-thumb-hover);
}

.no-scrollbar {
  -ms-overflow-style: none;
  scrollbar-width: none;
}
.no-scrollbar::-webkit-scrollbar {
  display: none;
}

.scroll-container {
  overflow: auto;
  -webkit-overflow-scrolling: touch;
  scroll-behavior: smooth;
}

.scroll-container-x {
  overflow-x: auto;
  overflow-y: hidden;
  -webkit-overflow-scrolling: touch;
  scroll-behavior: smooth;
}

.scroll-container-y {
  overflow-x: hidden;
  overflow-y: auto;
  -webkit-overflow-scrolling: touch;
  scroll-behavior: smooth;
}

.element-group {
  display: inline-flex;
  gap: 0;
}
.element-group > * {
  border-radius: 0;
}
.element-group > *:first-child {
  border-top-left-radius: var(--radius-md);
  border-bottom-left-radius: var(--radius-md);
}
.element-group > *:last-child {
  border-top-right-radius: var(--radius-md);
  border-bottom-right-radius: var(--radius-md);
}
.element-group > *:not(:last-child) {
  border-right: none;
}
.element-group--spaced {
  gap: var(--space-2);
}
.element-group--spaced > * {
  border-radius: var(--radius-md);
}
.element-group--spaced > *:not(:last-child) {
  border-right: var(--border-1) solid var(--color-border-light);
}
.element-group--vertical {
  flex-direction: column;
}
.element-group--vertical > * {
  border-radius: 0;
}
.element-group--vertical > *:first-child {
  border-top-left-radius: var(--radius-md);
  border-top-right-radius: var(--radius-md);
}
.element-group--vertical > *:last-child {
  border-bottom-left-radius: var(--radius-md);
  border-bottom-right-radius: var(--radius-md);
}
.element-group--vertical > *:not(:last-child) {
  border-bottom: none;
}

.input-group {
  display: flex;
  align-items: stretch;
  width: 100%;
}
.input-group__prepend, .input-group__append {
  display: flex;
  align-items: center;
  padding: 0 var(--space-3);
  background-color: var(--color-background-secondary);
  border: var(--border-1) solid var(--color-border-medium);
  color: var(--color-text-secondary);
  white-space: nowrap;
}
.input-group__prepend {
  border-right: none;
  border-top-left-radius: var(--radius-md);
  border-bottom-left-radius: var(--radius-md);
}
.input-group__append {
  border-left: none;
  border-top-right-radius: var(--radius-md);
  border-bottom-right-radius: var(--radius-md);
}
.input-group input,
.input-group select,
.input-group textarea {
  flex: 1;
  border-radius: 0;
}
.input-group input:first-child,
.input-group select:first-child,
.input-group textarea:first-child {
  border-top-left-radius: var(--radius-md);
  border-bottom-left-radius: var(--radius-md);
}
.input-group input:last-child,
.input-group select:last-child,
.input-group textarea:last-child {
  border-top-right-radius: var(--radius-md);
  border-bottom-right-radius: var(--radius-md);
}

.focus\:ring-button-primary-focus:focus {
  outline: 2px solid var(--button-primary-focus) !important;
  outline-offset: 2px !important;
}

.focus\:ring-button-danger-focus:focus {
  outline: 2px solid var(--button-danger-focus) !important;
  outline-offset: 2px !important;
}

.focus\:ring-button-success-focus:focus {
  outline: 2px solid var(--button-success-focus) !important;
  outline-offset: 2px !important;
}

.focus\:ring-button-warning-focus:focus {
  outline: 2px solid var(--button-warning-focus) !important;
  outline-offset: 2px !important;
}

.is-loading {
  position: relative;
  color: transparent;
  pointer-events: none;
  user-select: none;
}
.is-loading::after {
  content: "";
  position: absolute;
  top: 50%;
  left: 50%;
  width: var(--space-5);
  height: var(--space-5);
  margin: calc(-1 * var(--space-2-5)) 0 0 calc(-1 * var(--space-2-5));
  border: var(--border-2) solid var(--color-border-light);
  border-top-color: var(--color-interactive-primary);
  border-radius: var(--radius-full);
  animation: spin 0.8s linear infinite;
}
.is-loading--inline::after {
  width: var(--space-4);
  height: var(--space-4);
  margin: calc(-1 * var(--space-2)) 0 0 calc(-1 * var(--space-2));
}
.is-loading--overlay::before {
  content: "";
  position: absolute;
  inset: 0;
  background: var(--color-glass-light);
  backdrop-filter: blur(var(--blur-sm));
  z-index: 1;
}
.is-loading--overlay::after {
  z-index: 2;
}

.is-processing {
  position: relative;
  overflow: hidden;
}
.is-processing::before {
  content: "";
  position: absolute;
  top: 0;
  left: -100%;
  width: 100%;
  height: 100%;
  background: linear-gradient(90deg, transparent, var(--color-focus-primary), transparent);
  animation: shimmer 1.5s infinite;
}

.is-disabled {
  opacity: var(--disabled-opacity);
  cursor: var(--disabled-cursor);
  pointer-events: none;
  filter: grayscale(20%);
}

.is-success {
  color: var(--color-success);
}
.is-success--bg {
  background-color: var(--color-success-bg);
  border-color: var(--color-success);
}
.is-success--border {
  border: var(--border-1) solid var(--color-success);
}
.is-success--glow {
  box-shadow: 0 0 0 var(--space-1) var(--color-focus-success);
}

.is-error {
  color: var(--color-error);
}
.is-error--bg {
  background-color: var(--color-error-bg);
  border-color: var(--color-error);
}
.is-error--border {
  border: var(--border-1) solid var(--color-error);
}
.is-error--glow {
  box-shadow: 0 0 0 var(--space-1) var(--color-focus-error);
}

.is-warning {
  color: var(--color-warning);
}
.is-warning--bg {
  background-color: var(--color-warning-bg);
  border-color: var(--color-warning);
}
.is-warning--border {
  border: var(--border-1) solid var(--color-warning);
}
.is-warning--glow {
  box-shadow: 0 0 0 var(--space-1) var(--color-focus-warning);
}

.is-info {
  color: var(--color-info);
}
.is-info--bg {
  background-color: var(--color-info-bg);
  border-color: var(--color-info);
}
.is-info--border {
  border: var(--border-1) solid var(--color-info);
}

.is-clickable {
  cursor: pointer;
  transition: var(--transition-all);
}
.is-clickable:hover {
  transform: translateY(-1px);
  box-shadow: var(--shadow-md);
}
.is-clickable:active {
  transform: translateY(0);
  box-shadow: var(--shadow-sm);
}

.is-draggable {
  cursor: move;
  cursor: grab;
  touch-action: none;
}
.is-draggable:active {
  cursor: grabbing;
}
.is-draggable--dragging {
  opacity: 0.5;
  cursor: grabbing;
  z-index: var(--z-tooltip);
}

.is-selected {
  background-color: var(--color-interactive-primary);
  border-color: var(--color-interactive-primary);
  color: var(--color-text-inverse);
  position: relative;
}
.is-selected::before {
  content: "";
  position: absolute;
  inset: -2px;
  border: var(--border-2) solid var(--color-interactive-primary);
  border-radius: inherit;
  pointer-events: none;
}
.is-selected--light {
  background-color: var(--color-background-elevated);
  color: var(--color-interactive-primary);
}
.is-selected--light::before {
  display: none;
}

.is-active {
  color: var(--color-interactive-primary);
  font-weight: var(--font-semibold);
}
.is-active--indicator::before {
  content: "";
  position: absolute;
  left: 0;
  top: 50%;
  transform: translateY(-50%);
  width: var(--space-1);
  height: 70%;
  background: var(--color-interactive-primary);
  border-radius: 0 var(--radius-sm) var(--radius-sm) 0;
}

.is-inactive {
  opacity: 0.6;
  filter: grayscale(30%);
}

.is-hidden {
  display: none !important;
}

.is-visible {
  visibility: visible !important;
}

.is-invisible {
  visibility: hidden !important;
}

.is-focused {
  outline: none;
  box-shadow: 0 0 0 var(--space-1) var(--color-focus-primary);
}

.is-skeleton {
  background: linear-gradient(90deg, var(--color-background-secondary) 25%, var(--color-background-elevated) 50%, var(--color-background-secondary) 75%);
  background-size: 200% 100%;
  animation: shimmer 1.5s infinite;
  color: transparent;
  cursor: default;
  user-select: none;
  border-radius: var(--radius-sm);
}
.is-skeleton * {
  visibility: hidden;
}

.is-pulsing {
  animation: pulseSoft 2s infinite;
}
.is-pulsing--fast {
  animation-duration: 1s;
}
.is-pulsing--slow {
  animation-duration: 3s;
}

.is-new {
  position: relative;
}
.is-new::after {
  content: "NEW";
  position: absolute;
  top: calc(-1 * var(--space-2));
  right: calc(-1 * var(--space-2));
  background: var(--color-success);
  color: var(--color-text-inverse);
  font-size: var(--text-xs);
  font-weight: var(--font-bold);
  padding: var(--space-px) var(--space-2);
  border-radius: var(--radius-full);
  text-transform: uppercase;
  letter-spacing: 0.05em;
}

.is-updated {
  position: relative;
}
.is-updated::after {
  content: "";
  position: absolute;
  top: var(--space-1);
  right: var(--space-1);
  width: var(--space-2);
  height: var(--space-2);
  background: var(--color-warning);
  border-radius: var(--radius-full);
  animation: pulseSoft 2s infinite;
}

@media (max-width: 639px) {
  .d-sm-none {
    display: none !important;
  }
}

@media (max-width: 639px) {
  .d-sm-block {
    display: block !important;
  }
}

@media (max-width: 639px) {
  .d-sm-flex {
    display: flex !important;
  }
}

@media (max-width: 767px) {
  .d-md-none {
    display: none !important;
  }
}

@media (max-width: 767px) {
  .d-md-block {
    display: block !important;
  }
}

@media (max-width: 767px) {
  .d-md-flex {
    display: flex !important;
  }
}

@media (min-width: 1024px) {
  .d-lg-none {
    display: none !important;
  }
}

@media (min-width: 1024px) {
  .d-lg-block {
    display: block !important;
  }
}

@media (min-width: 1024px) {
  .d-lg-flex {
    display: flex !important;
  }
}

@media (max-width: 639px) {
  .u-hidden {
    display: none !important;
  }
}

@media (max-width: 639px) {
  .u-visible {
    display: block !important;
  }
}

@media (max-width: 639px) {
  .m-sm-0 {
    margin: 0 !important;
  }
  .m-sm-2 {
    margin: var(--space-2) !important;
  }
  .m-sm-3 {
    margin: var(--space-3) !important;
  }
  .m-sm-4 {
    margin: var(--space-4) !important;
  }
  .p-sm-0 {
    padding: 0 !important;
  }
  .p-sm-2 {
    padding: var(--space-2) !important;
  }
  .p-sm-3 {
    padding: var(--space-3) !important;
  }
  .p-sm-4 {
    padding: var(--space-4) !important;
  }
  .px-sm-2 {
    padding-left: var(--space-2) !important;
    padding-right: var(--space-2) !important;
  }
  .px-sm-3 {
    padding-left: var(--space-3) !important;
    padding-right: var(--space-3) !important;
  }
  .px-sm-4 {
    padding-left: var(--space-4) !important;
    padding-right: var(--space-4) !important;
  }
  .py-sm-2 {
    padding-top: var(--space-2) !important;
    padding-bottom: var(--space-2) !important;
  }
  .py-sm-3 {
    padding-top: var(--space-3) !important;
    padding-bottom: var(--space-3) !important;
  }
  .py-sm-4 {
    padding-top: var(--space-4) !important;
    padding-bottom: var(--space-4) !important;
  }
}
@media (max-width: 639px) {
  .text-sm-base {
    font-size: var(--text-base) !important;
  }
  .text-sm-lg {
    font-size: var(--text-lg) !important;
  }
  .text-sm-xs {
    font-size: var(--text-xs) !important;
  }
}
@media (max-width: 639px) {
  .text-sm-center {
    text-align: center !important;
  }
  .text-sm-left {
    text-align: left !important;
  }
}
.flex-column {
  flex-direction: column !important;
}

.flex-row {
  flex-direction: row !important;
}

@media (max-width: 639px) {
  .flex-sm-column {
    flex-direction: column !important;
  }
  .flex-sm-row {
    flex-direction: row !important;
  }
}
.flex-wrap {
  flex-wrap: wrap !important;
}

.flex-nowrap {
  flex-wrap: nowrap !important;
}

@media (max-width: 639px) {
  .justify-sm-center {
    justify-content: center !important;
  }
  .justify-sm-start {
    justify-content: flex-start !important;
  }
}
@media (max-width: 639px) {
  .w-sm-full {
    width: 100% !important;
  }
  .w-sm-auto {
    width: auto !important;
  }
}
@media (max-width: 767px) {
  .touch-target {
    min-height: 2.75rem !important;
    min-width: 2.75rem !important;
  }
  .touch-button {
    min-height: 2.75rem !important;
    padding: var(--space-3) var(--space-4) !important;
  }
  .touch-input {
    font-size: var(--text-base) !important;
  }
  .tap-area {
    padding: var(--space-3) !important;
  }
  .mobile-card {
    margin: var(--space-2) !important;
    padding: var(--space-4) !important;
  }
}
@media print {
  .no-print {
    display: none !important;
  }
  .page-content {
    padding: 0;
  }
}
.material-symbols-rounded {
  color: inherit !important;
  vertical-align: middle;
}

button .material-symbols-rounded,
a .material-symbols-rounded,
.button .material-symbols-rounded,
.btn .material-symbols-rounded {
  color: inherit !important;
}

.icon-xs {
  font-size: var(--icon-xs);
}

.icon-sm {
  font-size: var(--icon-sm);
}

.icon-base {
  font-size: var(--icon-base);
}

.icon-lg {
  font-size: var(--icon-lg);
}

.icon-xl {
  font-size: var(--icon-xl);
}

.icon-2xl {
  font-size: var(--icon-2xl);
}

.icon-3xl {
  font-size: var(--icon-3xl);
}

.icon-4xl {
  font-size: var(--icon-4xl);
}

.icon-5xl {
  font-size: var(--icon-5xl);
}

.icon-xs\! {
  font-size: var(--icon-xs) !important;
}

.icon-sm\! {
  font-size: var(--icon-sm) !important;
}

.icon-base\! {
  font-size: var(--icon-base) !important;
}

.icon-lg\! {
  font-size: var(--icon-lg) !important;
}

.icon-xl\! {
  font-size: var(--icon-xl) !important;
}

.icon-2xl\! {
  font-size: var(--icon-2xl) !important;
}

.icon-3xl\! {
  font-size: var(--icon-3xl) !important;
}

.icon-4xl\! {
  font-size: var(--icon-4xl) !important;
}

.icon-5xl\! {
  font-size: var(--icon-5xl) !important;
}

.icon, .icon--material, .action-icon {
  display: inline-flex;
  align-items: center;
  justify-content: center;
  font-style: normal;
  line-height: 1;
  flex-shrink: 0;
  transition: var(--transition-colors);
  user-select: none;
  font-size: var(--icon-base);
  width: var(--icon-base);
  height: var(--icon-base);
}

.icon--material, .action-icon {
  font-family: "Material Symbols Rounded";
  font-variation-settings: "FILL" 0, "wght" 400, "GRAD" 0, "opsz" 20;
  -webkit-font-smoothing: antialiased;
  -moz-osx-font-smoothing: grayscale;
}

.icon--xs {
  font-size: var(--icon-xs);
  width: var(--icon-xs);
  height: var(--icon-xs);
}

.icon--sm, .action-icon--sm {
  font-size: var(--icon-sm);
  width: var(--icon-sm);
  height: var(--icon-sm);
}

.icon--md, .action-icon--md {
  font-size: var(--icon-lg);
  width: var(--icon-lg);
  height: var(--icon-lg);
}

.icon--lg, .action-icon--lg {
  font-size: var(--icon-xl);
  width: var(--icon-xl);
  height: var(--icon-xl);
}

.icon--xl {
  font-size: var(--icon-2xl);
  width: var(--icon-2xl);
  height: var(--icon-2xl);
}

.icon--2xl {
  font-size: var(--icon-3xl);
  width: var(--icon-3xl);
  height: var(--icon-3xl);
}

.icon--3xl {
  font-size: var(--icon-4xl);
  width: var(--icon-4xl);
  height: var(--icon-4xl);
}

.icon--primary {
  color: var(--color-interactive-primary);
}

.icon--secondary {
  color: var(--color-text-secondary);
}

.icon--tertiary {
  color: var(--color-text-tertiary);
}

.icon--success {
  color: var(--color-success);
}

.icon--warning {
  color: var(--color-warning);
}

.icon--error,
.icon--danger {
  color: var(--color-error);
}

.icon--info {
  color: var(--color-info);
}

.icon--muted {
  color: var(--color-text-secondary);
  opacity: 0.7;
}

.icon--inverse {
  color: var(--color-text-inverse);
}

.icon--interactive, .action-icon, .icon--button, .icon--clickable {
  cursor: pointer;
  transition: var(--transition-colors);
  border-radius: var(--radius-sm);
}
.icon--interactive:hover, .action-icon:hover, .icon--button:hover, .icon--clickable:hover {
  color: var(--color-interactive-hover);
  background: var(--color-background-secondary);
}
.icon--interactive:active, .action-icon:active, .icon--button:active, .icon--clickable:active {
  color: var(--color-interactive-active);
  background: var(--color-background-pressed);
}

.icon--clickable {
  padding: var(--space-1);
  margin: calc(-1 * var(--space-1));
}

.icon--button {
  padding: var(--space-2);
  margin: calc(-1 * var(--space-2));
  border-radius: var(--radius-md);
}

.icon--filled {
  font-variation-settings: "FILL" 1, "wght" 400, "GRAD" 0, "opsz" 20;
}

.icon--outlined {
  font-variation-settings: "FILL" 0, "wght" 400, "GRAD" 0, "opsz" 20;
}

.icon--sharp {
  font-variation-settings: "FILL" 0, "wght" 400, "GRAD" 0, "opsz" 20;
}

.icon--status {
  position: relative;
}
.icon--status::after {
  content: "";
  position: absolute;
  top: calc(-1 * var(--space-0-5));
  right: calc(-1 * var(--space-0-5));
  width: var(--space-1-5);
  height: var(--space-1-5);
  border-radius: 50%;
  border: 1px solid var(--color-background-elevated);
}
.icon--status.icon--status-success::after {
  background: var(--color-success);
}
.icon--status.icon--status-warning::after {
  background: var(--color-warning);
}
.icon--status.icon--status-error::after {
  background: var(--color-error);
}
.icon--status.icon--status-offline::after {
  background: var(--color-text-tertiary);
}

.icon-text {
  display: inline-flex;
  align-items: center;
  gap: var(--space-2);
}
.icon-text--sm {
  gap: var(--space-1);
}
.icon-text--lg {
  gap: var(--space-3);
}

.icon--loading {
  animation: spin 1s linear infinite;
}

.icon-container {
  display: inline-flex;
  align-items: center;
  justify-content: center;
  flex-shrink: 0;
}
.icon-container--sm {
  width: var(--space-6);
  height: var(--space-6);
}
.icon-container--md {
  width: var(--space-8);
  height: var(--space-8);
}
.icon-container--lg {
  width: var(--space-10);
  height: var(--space-10);
}
.icon-container--xl {
  width: var(--space-12);
  height: var(--space-12);
}

.alert__icon i {
  font-size: var(--text-lg);
}
.alert__close i {
  font-size: var(--text-base);
}

.badge i {
  font-size: var(--text-sm);
}
.badge--sm i, .badge--small i {
  font-size: var(--text-xs);
}
.badge--lg i, .badge--large i {
  font-size: var(--text-base);
}

.form__error i, .form__success i {
  font-size: var(--text-base);
}

.list__icon i {
  font-size: var(--text-xl);
}
.list--small i {
  font-size: var(--text-lg);
}
.list--large i {
  font-size: var(--text-2xl);
}
.list--danger i {
  font-size: var(--text-lg);
  width: var(--text-xl);
  text-align: center;
}

.modal__title i {
  color: var(--color-interactive-primary);
  font-size: var(--text-2xl);
}
.modal__close i {
  font-size: var(--text-lg);
}
.modal__unsaved-indicator i {
  font-size: var(--text-base);
}
.modal--warning .modal__title i {
  color: var(--color-warning);
}
.modal--error .modal__title i {
  color: var(--color-error);
}
.modal--success .modal__title i {
  color: var(--color-success);
}

.pagination__button i {
  font-size: var(--text-base);
}

.empty-state__icon i {
  font-size: var(--text-4xl);
  color: var(--color-text-tertiary);
}
@media (max-width: 767px) {
  .empty-state__icon i {
    font-size: var(--text-3xl);
  }
}
.empty-state--primary i {
  color: var(--color-text-on-primary);
}
.empty-state--success i {
  color: var(--color-success);
}
.empty-state--warning i {
  color: var(--color-warning);
}
.empty-state--error i {
  color: var(--color-error);
}
.empty-state--info i {
  color: var(--color-info);
}
.empty-state--small .empty-state__icon i {
  font-size: var(--text-2xl);
}
.empty-state--large .empty-state__icon i {
  font-size: var(--text-5xl);
}
.empty-state--subtle .empty-state__icon i {
  opacity: 0.3;
}
.empty-state--muted .empty-state__icon i {
  color: var(--color-text-muted);
}

.static {
  position: static !important;
}

.fixed {
  position: fixed !important;
}

.absolute {
  position: absolute !important;
}

.relative {
  position: relative !important;
}

.sticky {
  position: sticky !important;
}

.inset-0 {
  top: 0;
  right: 0;
  bottom: 0;
  left: 0;
}

.inset-auto {
  top: auto;
  right: auto;
  bottom: auto;
  left: auto;
}

.top-auto {
  top: auto !important;
}

.right-auto {
  right: auto !important;
}

.bottom-auto {
  bottom: auto !important;
}

.left-auto {
  left: auto !important;
}

.top-0 {
  top: 0 !important;
}

.top-1 {
  top: var(--space-1) !important;
}

.top-2 {
  top: var(--space-2) !important;
}

.top-3 {
  top: var(--space-3) !important;
}

.top-4 {
  top: var(--space-4) !important;
}

.top-5 {
  top: var(--space-5) !important;
}

.top-6 {
  top: var(--space-6) !important;
}

.top-8 {
  top: var(--space-8) !important;
}

.top-10 {
  top: var(--space-10) !important;
}

.top-12 {
  top: var(--space-12) !important;
}

.top-16 {
  top: var(--space-16) !important;
}

.top-20 {
  top: var(--space-20) !important;
}

.top-24 {
  top: var(--space-24) !important;
}

.right-0 {
  right: 0 !important;
}

.right-1 {
  right: var(--space-1) !important;
}

.right-2 {
  right: var(--space-2) !important;
}

.right-3 {
  right: var(--space-3) !important;
}

.right-4 {
  right: var(--space-4) !important;
}

.right-5 {
  right: var(--space-5) !important;
}

.right-6 {
  right: var(--space-6) !important;
}

.right-8 {
  right: var(--space-8) !important;
}

.right-10 {
  right: var(--space-10) !important;
}

.right-12 {
  right: var(--space-12) !important;
}

.right-16 {
  right: var(--space-16) !important;
}

.right-20 {
  right: var(--space-20) !important;
}

.right-24 {
  right: var(--space-24) !important;
}

.bottom-0 {
  bottom: 0 !important;
}

.bottom-1 {
  bottom: var(--space-1) !important;
}

.bottom-2 {
  bottom: var(--space-2) !important;
}

.bottom-3 {
  bottom: var(--space-3) !important;
}

.bottom-4 {
  bottom: var(--space-4) !important;
}

.bottom-5 {
  bottom: var(--space-5) !important;
}

.bottom-6 {
  bottom: var(--space-6) !important;
}

.bottom-8 {
  bottom: var(--space-8) !important;
}

.bottom-10 {
  bottom: var(--space-10) !important;
}

.bottom-12 {
  bottom: var(--space-12) !important;
}

.bottom-16 {
  bottom: var(--space-16) !important;
}

.bottom-20 {
  bottom: var(--space-20) !important;
}

.bottom-24 {
  bottom: var(--space-24) !important;
}

.left-0 {
  left: 0 !important;
}

.left-1 {
  left: var(--space-1) !important;
}

.left-2 {
  left: var(--space-2) !important;
}

.left-3 {
  left: var(--space-3) !important;
}

.left-4 {
  left: var(--space-4) !important;
}

.left-5 {
  left: var(--space-5) !important;
}

.left-6 {
  left: var(--space-6) !important;
}

.left-8 {
  left: var(--space-8) !important;
}

.left-10 {
  left: var(--space-10) !important;
}

.left-12 {
  left: var(--space-12) !important;
}

.left-16 {
  left: var(--space-16) !important;
}

.left-20 {
  left: var(--space-20) !important;
}

.left-24 {
  left: var(--space-24) !important;
}

.z-0 {
  z-index: 0 !important;
}

.z-10 {
  z-index: 10 !important;
}

.z-20 {
  z-index: 20 !important;
}

.z-30 {
  z-index: 30 !important;
}

.z-40 {
  z-index: 40 !important;
}

.z-50 {
  z-index: 50 !important;
}

.z-auto {
  z-index: auto !important;
}

.z-dropdown {
  z-index: var(--z-dropdown) !important;
}

.z-sticky {
  z-index: var(--z-sticky) !important;
}

.z-modal-backdrop {
  z-index: var(--z-modal-backdrop) !important;
}

.z-modal {
  z-index: var(--z-modal) !important;
}

.z-popover {
  z-index: var(--z-popover) !important;
}

.z-tooltip {
  z-index: var(--z-tooltip) !important;
}

.-top-1 {
  top: calc(var(--space-1) * -1) !important;
}

.-top-2 {
  top: calc(var(--space-2) * -1) !important;
}

.-top-3 {
  top: calc(var(--space-3) * -1) !important;
}

.-top-4 {
  top: calc(var(--space-4) * -1) !important;
}

.-top-5 {
  top: calc(var(--space-5) * -1) !important;
}

.-top-6 {
  top: calc(var(--space-6) * -1) !important;
}

.-top-8 {
  top: calc(var(--space-8) * -1) !important;
}

.-top-10 {
  top: calc(var(--space-10) * -1) !important;
}

.-top-12 {
  top: calc(var(--space-12) * -1) !important;
}

.-top-16 {
  top: calc(var(--space-16) * -1) !important;
}

.-top-20 {
  top: calc(var(--space-20) * -1) !important;
}

.-top-24 {
  top: calc(var(--space-24) * -1) !important;
}

.-right-1 {
  right: calc(var(--space-1) * -1) !important;
}

.-right-2 {
  right: calc(var(--space-2) * -1) !important;
}

.-right-3 {
  right: calc(var(--space-3) * -1) !important;
}

.-right-4 {
  right: calc(var(--space-4) * -1) !important;
}

.-right-5 {
  right: calc(var(--space-5) * -1) !important;
}

.-right-6 {
  right: calc(var(--space-6) * -1) !important;
}

.-right-8 {
  right: calc(var(--space-8) * -1) !important;
}

.-right-10 {
  right: calc(var(--space-10) * -1) !important;
}

.-right-12 {
  right: calc(var(--space-12) * -1) !important;
}

.-right-16 {
  right: calc(var(--space-16) * -1) !important;
}

.-right-20 {
  right: calc(var(--space-20) * -1) !important;
}

.-right-24 {
  right: calc(var(--space-24) * -1) !important;
}

.-bottom-1 {
  bottom: calc(var(--space-1) * -1) !important;
}

.-bottom-2 {
  bottom: calc(var(--space-2) * -1) !important;
}

.-bottom-3 {
  bottom: calc(var(--space-3) * -1) !important;
}

.-bottom-4 {
  bottom: calc(var(--space-4) * -1) !important;
}

.-bottom-5 {
  bottom: calc(var(--space-5) * -1) !important;
}

.-bottom-6 {
  bottom: calc(var(--space-6) * -1) !important;
}

.-bottom-8 {
  bottom: calc(var(--space-8) * -1) !important;
}

.-bottom-10 {
  bottom: calc(var(--space-10) * -1) !important;
}

.-bottom-12 {
  bottom: calc(var(--space-12) * -1) !important;
}

.-bottom-16 {
  bottom: calc(var(--space-16) * -1) !important;
}

.-bottom-20 {
  bottom: calc(var(--space-20) * -1) !important;
}

.-bottom-24 {
  bottom: calc(var(--space-24) * -1) !important;
}

.-left-1 {
  left: calc(var(--space-1) * -1) !important;
}

.-left-2 {
  left: calc(var(--space-2) * -1) !important;
}

.-left-3 {
  left: calc(var(--space-3) * -1) !important;
}

.-left-4 {
  left: calc(var(--space-4) * -1) !important;
}

.-left-5 {
  left: calc(var(--space-5) * -1) !important;
}

.-left-6 {
  left: calc(var(--space-6) * -1) !important;
}

.-left-8 {
  left: calc(var(--space-8) * -1) !important;
}

.-left-10 {
  left: calc(var(--space-10) * -1) !important;
}

.-left-12 {
  left: calc(var(--space-12) * -1) !important;
}

.-left-16 {
  left: calc(var(--space-16) * -1) !important;
}

.-left-20 {
  left: calc(var(--space-20) * -1) !important;
}

.-left-24 {
  left: calc(var(--space-24) * -1) !important;
}

.top-50 {
  top: 50% !important;
}

.right-50 {
  right: 50% !important;
}

.bottom-50 {
  bottom: 50% !important;
}

.left-50 {
  left: 50% !important;
}

.top-100 {
  top: 100% !important;
}

.right-100 {
  right: 100% !important;
}

.bottom-100 {
  bottom: 100% !important;
}

.left-100 {
  left: 100% !important;
}

.center-absolute {
  position: absolute !important;
  top: 50% !important;
  left: 50% !important;
  transform: translate(-50%, -50%) !important;
}

.center-x {
  left: 50% !important;
  transform: translateX(-50%) !important;
}

.center-y {
  top: 50% !important;
  transform: translateY(-50%) !important;
}

.transform {
  transform: translate(var(--transform-translate-x, 0), var(--transform-translate-y, 0)) rotate(var(--transform-rotate, 0)) skewX(var(--transform-skew-x, 0)) skewY(var(--transform-skew-y, 0)) scaleX(var(--transform-scale-x, 1)) scaleY(var(--transform-scale-y, 1)) !important;
}

.transform-none {
  transform: none !important;
}

.translate-x-0 {
  --transform-translate-x: 0;
}

.translate-x-1 {
  --transform-translate-x: var(--space-1);
}

.translate-x-2 {
  --transform-translate-x: var(--space-2);
}

.translate-x-4 {
  --transform-translate-x: var(--space-4);
}

.translate-x-full {
  --transform-translate-x: 100%;
}

.-translate-x-1 {
  --transform-translate-x: calc(var(--space-1) * -1);
}

.-translate-x-2 {
  --transform-translate-x: calc(var(--space-2) * -1);
}

.-translate-x-4 {
  --transform-translate-x: calc(var(--space-4) * -1);
}

.-translate-x-full {
  --transform-translate-x: -100%;
}

.translate-y-0 {
  --transform-translate-y: 0;
}

.translate-y-1 {
  --transform-translate-y: var(--space-1);
}

.translate-y-2 {
  --transform-translate-y: var(--space-2);
}

.translate-y-4 {
  --transform-translate-y: var(--space-4);
}

.translate-y-full {
  --transform-translate-y: 100%;
}

.-translate-y-1 {
  --transform-translate-y: calc(var(--space-1) * -1);
}

.-translate-y-2 {
  --transform-translate-y: calc(var(--space-2) * -1);
}

.-translate-y-4 {
  --transform-translate-y: calc(var(--space-4) * -1);
}

.-translate-y-full {
  --transform-translate-y: -100%;
}

.sr-only, .icon-button-label {
  position: absolute;
  width: 1px;
  height: 1px;
  padding: 0;
  margin: -1px;
  overflow: hidden;
  clip: rect(0, 0, 0, 0);
  white-space: nowrap;
  border: 0;
}

.sr-only-focusable:focus, .skip-link:focus, .sr-only-focusable:active, .skip-link:active {
  position: static;
  width: auto;
  height: auto;
  margin: 0;
  overflow: visible;
  clip: auto;
  white-space: normal;
}

.skip-link {
  position: absolute;
  top: var(--space-2);
  left: var(--space-2);
  z-index: var(--z-tooltip);
  padding: var(--space-2) var(--space-4);
  background: var(--color-background-elevated);
  color: var(--color-interactive-primary);
  border-radius: var(--radius-md);
  box-shadow: var(--shadow-lg);
  text-decoration: none;
  font-weight: var(--font-semibold);
}
.skip-link:focus {
  outline: var(--border-2) solid var(--color-interactive-primary);
  outline-offset: 2px;
}

.focus-ring:focus {
  outline: var(--border-2) solid var(--color-interactive-primary);
  outline-offset: 2px;
}
.focus-ring--inset:focus {
  outline-offset: -2px;
}
.focus-ring--thick:focus {
  outline-width: 3px;
}
.focus-ring--white:focus {
  outline-color: var(--color-text-inverse);
}

@media (prefers-contrast: high) {
  .high-contrast-border {
    border: var(--border-2) solid currentColor !important;
  }
  .high-contrast-outline {
    outline: var(--border-2) solid currentColor !important;
  }
  .high-contrast-text {
    color: CanvasText !important;
  }
  .high-contrast-bg {
    background-color: Canvas !important;
    color: CanvasText !important;
  }
}
@media (prefers-reduced-motion: reduce) {
  .motion-safe {
    animation: none !important;
    transition: none !important;
  }
}
@media (prefers-reduced-motion: no-preference) {
  .motion-safe-transition {
    transition: var(--transition-all);
  }
  .motion-safe-animate {
    animation-duration: var(--duration-slow);
  }
}
.aria-live-polite, .aria-live-assertive {
  position: absolute;
  left: -10000px;
  width: 1px;
  height: 1px;
  overflow: hidden;
}

.keyboard-only:focus {
  outline: var(--border-2) dashed var(--color-interactive-primary);
  outline-offset: 4px;
}

.touch-target {
  position: relative;
}
.touch-target::before {
  content: "";
  position: absolute;
  top: 50%;
  left: 50%;
  transform: translate(-50%, -50%);
  width: max(100%, 44px);
  height: max(100%, 44px);
  pointer-events: none;
}
.touch-target--lg::before {
  width: max(100%, 48px);
  height: max(100%, 48px);
}

.contrast-high {
  color: var(--color-text-primary);
  background-color: var(--color-background-elevated);
}

.contrast-low {
  opacity: 0.9;
}

.readable {
  line-height: var(--leading-relaxed);
  letter-spacing: 0.015em;
  font-size: max(var(--text-base), 16px);
}

.focus-trap {
  position: relative;
}
.focus-trap:focus-within {
  box-shadow: 0 0 0 var(--space-1) var(--color-focus-primary);
}

[role=status]:empty,
[role=alert]:empty {
  display: none;
}

[data-high-contrast=true] {
  --color-text-primary: var(--theme-text-primary);
  --color-text-secondary: var(--theme-text-secondary);
  --color-text-tertiary: var(--theme-text-tertiary);
  --color-background-primary: var(--theme-bg-primary);
  --color-background-secondary: var(--theme-bg-secondary);
  --color-background-elevated: var(--theme-bg-elevated);
  --color-border-light: var(--theme-border-strong);
  --color-border-medium: var(--theme-border-strong);
  --color-border-strong: var(--theme-border-strong);
  --color-interactive-primary: var(--theme-primary);
  --color-interactive-hover: var(--theme-primary-hover);
  --color-error: var(--theme-error);
  --color-success: var(--theme-success);
  --color-warning: var(--theme-warning);
  --shadow-sm: 0 0 0 1px var(--theme-border-strong);
  --shadow-md: 0 0 0 2px var(--theme-border-strong);
  --shadow-lg: 0 0 0 3px var(--theme-border-strong);
}
[data-high-contrast=true] * {
  border-color: currentColor !important;
}

@media (prefers-color-scheme: dark) {
  [data-high-contrast=true] {
    --color-text-primary: var(--theme-text-primary);
    --color-text-secondary: var(--theme-text-secondary);
    --color-text-tertiary: var(--theme-text-tertiary);
    --color-background-primary: var(--theme-bg-primary);
    --color-background-secondary: var(--theme-bg-secondary);
    --color-background-elevated: var(--theme-bg-elevated);
    --color-border-light: var(--theme-text-primary);
    --color-border-medium: var(--theme-text-primary);
    --color-border-strong: var(--theme-text-primary);
    --color-interactive-primary: var(--theme-primary);
    --color-interactive-hover: var(--theme-primary-hover);
    --color-error: var(--theme-error);
    --color-success: var(--theme-success);
    --color-warning: var(--theme-warning);
  }
}
.status-indicator {
  display: inline-flex;
  align-items: center;
  padding: var(--space-0-5) var(--space-2);
  border-radius: var(--radius-full);
  font-size: var(--text-xs);
  font-weight: 500;
  line-height: var(--line-height-tight);
}
.status-indicator--success {
  background: var(--color-success-10);
  color: var(--color-success);
}
.status-indicator--warning {
  background: var(--color-warning-10);
  color: var(--color-warning-dark);
}
.status-indicator--error {
  background: var(--color-error-10);
  color: var(--color-error);
}
.status-indicator--info {
  background: var(--color-info-10);
  color: var(--color-info);
}
.status-indicator--pending {
  background: var(--color-secondary-10);
  color: var(--color-secondary);
}
.status-indicator--processing {
  background: var(--color-primary-10);
  color: var(--color-primary);
}
.status-indicator--processing::before {
  content: "";
  width: var(--space-2);
  height: var(--space-2);
  margin-right: var(--space-1);
  background: currentColor;
  border-radius: 50%;
  animation: pulse var(--duration-normal) infinite;
}

.priority-high {
  border-left: var(--space-1) solid var(--color-error);
  background: linear-gradient(90deg, var(--color-error-5) 0%, transparent 20%);
}

.priority-medium {
  border-left: var(--space-1) solid var(--color-warning);
  background: linear-gradient(90deg, var(--color-warning-5) 0%, transparent 20%);
}

.priority-low {
  border-left: var(--space-1) solid var(--color-info);
  background: linear-gradient(90deg, var(--color-info-5) 0%, transparent 20%);
}

.currency {
  font-variant-numeric: tabular-nums;
}
.currency--large {
  font-size: var(--text-xl);
  font-weight: 700;
  letter-spacing: var(--letter-spacing-tight);
}
.currency--medium {
  font-size: var(--text-lg);
  font-weight: 600;
}
.currency--small {
  font-size: var(--text-sm);
  font-weight: 500;
}
.currency--positive {
  color: var(--color-success);
}
.currency--negative {
  color: var(--color-error);
}
.currency--neutral {
  color: var(--color-text-primary);
}

.action-zone {
  position: relative;
  cursor: pointer;
  transition: all var(--duration-fast) var(--ease-out);
  border-radius: var(--radius-md);
}
.action-zone:hover {
  background: var(--color-background-hover);
  transform: translateY(calc(-1 * var(--space-0-25)));
}
.action-zone:active {
  transform: translateY(0);
}
.action-zone--clickable:hover .action-zone__overlay {
  opacity: 1;
}
.action-zone__overlay {
  position: absolute;
  inset: 0;
  background: var(--color-focus-primary);
  border-radius: inherit;
  opacity: 0;
  transition: opacity var(--duration-fast) var(--ease-out);
  pointer-events: none;
}

.data-row {
  transition: all var(--duration-fast) var(--ease-out);
}
.data-row--selected {
  background: var(--color-primary-5);
  border-color: var(--color-primary-20);
}
.data-row--hover:hover {
  background: var(--color-background-hover);
}
.data-row--pending {
  background: var(--color-warning-5);
}
.data-row--error {
  background: var(--color-error-5);
}
.data-row--success {
  background: var(--color-success-5);
}
.data-row--disabled {
  opacity: 0.6;
  pointer-events: none;
}

.timeline-item {
  position: relative;
  padding-left: var(--space-8);
}
.timeline-item::before {
  content: "";
  position: absolute;
  left: var(--space-3);
  top: 0;
  bottom: 0;
  width: var(--space-0-5);
  background: var(--color-border-light);
}
.timeline-item::after {
  content: "";
  position: absolute;
  left: var(--space-2);
  top: var(--space-2);
  width: var(--space-2-5);
  height: var(--space-2-5);
  background: var(--color-background-elevated);
  border: var(--space-0-5) solid var(--color-primary);
  border-radius: 50%;
}
.timeline-item--success::after {
  border-color: var(--color-success);
  background: var(--color-success);
}
.timeline-item--warning::after {
  border-color: var(--color-warning);
  background: var(--color-warning);
}
.timeline-item--error::after {
  border-color: var(--color-error);
  background: var(--color-error);
}
.timeline-item:last-child::before {
  display: none;
}

.notification-dot {
  position: relative;
}
.notification-dot::after {
  content: "";
  position: absolute;
  top: calc(-1 * var(--space-0-5));
  right: calc(-1 * var(--space-0-5));
  width: var(--space-2);
  height: var(--space-2);
  background: var(--color-error);
  border: var(--space-0-5) solid var(--color-background-elevated);
  border-radius: 50%;
}
.notification-dot--large::after {
  width: var(--space-3);
  height: var(--space-3);
  top: calc(-1 * var(--space-1));
  right: calc(-1 * var(--space-1));
}
.notification-dot--success::after {
  background: var(--color-success);
}
.notification-dot--warning::after {
  background: var(--color-warning);
}

.quick-actions {
  display: flex;
  gap: var(--space-1);
  opacity: 0;
  transition: opacity var(--duration-fast) var(--ease-out);
}
.card:hover .quick-actions, .data-row:hover .quick-actions {
  opacity: 1;
}
.quick-actions--always-visible {
  opacity: 1;
}

.metric__value {
  font-size: var(--text-3xl);
  font-weight: 700;
  line-height: var(--line-height-none);
  color: var(--color-text-primary);
}
.metric__label {
  font-size: var(--text-sm);
  font-weight: 500;
  color: var(--color-text-secondary);
  text-transform: uppercase;
  letter-spacing: var(--letter-spacing-wider);
}
.metric__change {
  font-size: var(--text-xs);
  font-weight: 600;
  display: inline-flex;
  align-items: center;
  gap: var(--space-0-5);
}
.metric__change--positive {
  color: var(--color-success);
}
.metric__change--negative {
  color: var(--color-error);
}
.metric__change--neutral {
  color: var(--color-text-secondary);
}

.form-section__header {
  padding-bottom: var(--space-4);
  border-bottom: 1px solid var(--color-border-light);
  margin-bottom: var(--space-6);
}
.form-section__title {
  font-size: var(--text-lg);
  font-weight: 600;
  color: var(--color-text-primary);
  margin: 0;
}
.form-section__description {
  font-size: var(--text-sm);
  color: var(--color-text-secondary);
  margin: var(--space-1) 0 0 0;
}

.skeleton-text {
  background: linear-gradient(90deg, var(--color-border-light) 25%, var(--color-border-medium) 50%, var(--color-border-light) 75%);
  background-size: 200% 100%;
  animation: shimmer 1.5s infinite;
  border-radius: var(--radius-sm);
}
.skeleton-text--line {
  height: var(--space-4);
  margin: var(--space-1) 0;
}
.skeleton-text--title {
  height: var(--space-6);
  width: 60%;
  margin: var(--space-2) 0;
}
.skeleton-text--paragraph {
  height: var(--text-sm);
  margin: var(--space-1-5) 0;
}
.skeleton-text--paragraph:nth-child(odd) {
  width: 85%;
}
.skeleton-text--paragraph:nth-child(even) {
  width: 95%;
}
.skeleton-text--paragraph:last-child {
  width: 70%;
}

@keyframes shimmer {
  0% {
    background-position: -200% 0;
  }
  100% {
    background-position: 200% 0;
  }
}
@media (max-width: 767px) {
  .quick-actions {
    opacity: 1;
  }
  .action-zone:hover {
    transform: none;
  }
  .metric__value {
    font-size: var(--text-xl);
  }
}
:root,
[data-theme=light],
[data-theme=default] {
  --color-background-primary: var(--theme-bg-primary);
  --color-background-secondary: var(--theme-bg-secondary);
  --color-background-elevated: var(--theme-bg-elevated);
  --color-text-primary: var(--theme-text-primary);
  --color-text-secondary: var(--theme-text-secondary);
  --color-text-tertiary: var(--theme-text-tertiary);
  --color-interactive-primary: var(--theme-primary);
  --color-interactive-hover: var(--theme-primary-hover);
  --color-interactive-secondary: var(--theme-secondary);
  --color-border-light: var(--theme-border-light);
  --color-border-medium: var(--theme-border-medium);
  --color-border-strong: var(--theme-border-strong);
  --color-focus-primary: var(--theme-focus-ring);
  --color-success: var(--theme-success);
  --color-warning: var(--theme-warning);
  --color-error: var(--theme-error);
  --color-info: var(--theme-info);
  --color-success-bg: var(--theme-success-bg);
  --color-warning-bg: var(--theme-warning-bg);
  --color-error-bg: var(--theme-error-bg);
  --color-info-bg: var(--theme-info-bg);
  --theme-bg-primary: #f8fafc;
  --theme-bg-secondary: #e2e8f0;
  --theme-bg-elevated: #ffffff;
  --theme-bg-glass: rgba(248, 250, 252, 0.95);
  --theme-bg-modal: rgba(255, 255, 255, 0.98);
  --theme-bg-overlay: rgba(226, 232, 240, 0.92);
  --theme-text-primary: #0f172a;
  --theme-text-secondary: #475569;
  --theme-text-tertiary: #64748b;
  --theme-text-quaternary: #94a3b8;
  --theme-text-disabled: #cbd5e1;
  --theme-text-inverse: #ffffff;
  --theme-text-accent: #1e293b;
  --theme-border-subtle: rgba(15, 23, 42, 0.08);
  --theme-border-light: #e2e8f0;
  --theme-border-medium: #cbd5e1;
  --theme-border-strong: #94a3b8;
  --theme-border-focus: #0066ff;
  --theme-primary: #0066ff;
  --theme-primary-hover: #0052cc;
  --theme-primary-active: #003d99;
  --theme-primary-disabled: #cbd5e1;
  --theme-secondary: #f8fafc;
  --theme-secondary-hover: #f1f5f9;
  --theme-ghost: transparent;
  --theme-ghost-hover: rgba(208, 215, 222, 0.15);
  --theme-focus-ring: rgba(59, 130, 246, 0.3);
  --color-glass-light: color-mix(in srgb, var(--color-background-elevated) 70%, transparent);
  --color-glass-medium: color-mix(in srgb, var(--color-background-elevated) 80%, transparent);
  --color-glass-heavy: color-mix(in srgb, var(--color-background-elevated) 85%, transparent);
  --theme-success: #10b981;
  --theme-warning: #d97706;
  --theme-error: #dc2626;
  --theme-info: #0284c7;
  --theme-neutral: #64748b;
  --theme-accent-purple: #8b5cf6;
  --theme-accent-cyan: #06b6d4;
  --theme-success-bg: rgba(5, 150, 105, 0.1);
  --theme-warning-bg: rgba(217, 119, 6, 0.1);
  --theme-error-bg: rgba(220, 38, 38, 0.1);
  --theme-info-bg: rgba(2, 132, 199, 0.1);
  --theme-neutral-bg: rgba(100, 116, 139, 0.1);
  --theme-shadow-sm: 0 1px 3px rgba(15, 23, 42, 0.06);
  --theme-shadow-md: 0 2px 8px rgba(15, 23, 42, 0.08), 0 1px 3px rgba(15, 23, 42, 0.06);
  --theme-shadow-lg: 0 4px 16px rgba(15, 23, 42, 0.1), 0 2px 6px rgba(15, 23, 42, 0.08);
  --theme-shadow-xl: 0 8px 32px rgba(15, 23, 42, 0.12), 0 4px 12px rgba(15, 23, 42, 0.1);
  --theme-glass-bg: color-mix(in srgb, var(--theme-bg-elevated) 95%, transparent);
  --theme-glass-border: var(--theme-border-light);
  --theme-glass-shadow: var(--theme-shadow-md);
  --theme-glass-blur: blur(8px);
  --theme-glass-saturate: saturate(110%);
  --theme-glass-light-bg: color-mix(in srgb, var(--theme-bg-elevated) 98%, transparent);
  --theme-glass-light-border: var(--theme-border-subtle);
  --theme-glass-light-shadow: var(--theme-shadow-sm);
  --theme-glass-light-blur: blur(4px);
  --theme-glass-medium-bg: color-mix(in srgb, var(--theme-bg-elevated) 92%, transparent);
  --theme-glass-medium-border: var(--theme-border-light);
  --theme-glass-medium-shadow: var(--theme-shadow-md);
  --theme-glass-medium-blur: blur(12px);
  --theme-glass-heavy-bg: color-mix(in srgb, var(--theme-bg-elevated) 88%, transparent);
  --theme-glass-heavy-border: var(--theme-border-medium);
  --theme-glass-heavy-shadow: var(--theme-shadow-lg);
  --theme-glass-heavy-blur: blur(16px);
  --theme-glass-frost-bg: color-mix(in srgb, var(--theme-bg-elevated) 85%, transparent);
  --theme-glass-frost-border: var(--theme-border-medium);
  --theme-glass-frost-shadow: var(--theme-shadow-xl);
  --theme-glass-frost-blur: blur(20px);
  --theme-glass-modal-bg: color-mix(in srgb, var(--theme-bg-elevated) 96%, transparent);
  --theme-glass-modal-border: var(--theme-border-medium);
  --theme-glass-modal-shadow: var(--theme-shadow-xl);
  --theme-glass-modal-blur: blur(24px);
  --theme-glass-hover-bg: color-mix(in srgb, var(--theme-bg-elevated) 90%, transparent);
  --theme-glass-hover-border: var(--theme-border-medium);
  --theme-glass-hover-shadow: var(--theme-shadow-lg);
  --theme-glass-hover-blur: blur(14px);
  --theme-glass-elevated-shadow: 0 12px 48px rgba(15, 23, 42, 0.18), 0 6px 16px rgba(15, 23, 42, 0.12);
  --theme-glass-primary-bg: color-mix(in srgb, var(--theme-primary) 6%, var(--theme-bg-elevated) 90%);
  --theme-glass-primary-border: color-mix(in srgb, var(--theme-primary) 25%, var(--theme-border-light));
  --theme-glass-primary-shadow: 0 6px 24px color-mix(in srgb, var(--theme-primary) 15%, transparent);
  --theme-glass-success-bg: color-mix(in srgb, var(--theme-success) 6%, var(--theme-bg-elevated) 90%);
  --theme-glass-success-border: color-mix(in srgb, var(--theme-success) 25%, var(--theme-border-light));
  --theme-glass-success-shadow: 0 6px 24px color-mix(in srgb, var(--theme-success) 15%, transparent);
  --theme-glass-warning-bg: color-mix(in srgb, var(--theme-warning) 6%, var(--theme-bg-elevated) 90%);
  --theme-glass-warning-border: color-mix(in srgb, var(--theme-warning) 25%, var(--theme-border-light));
  --theme-glass-warning-shadow: 0 6px 24px color-mix(in srgb, var(--theme-warning) 15%, transparent);
  --theme-glass-error-bg: color-mix(in srgb, var(--theme-error) 6%, var(--theme-bg-elevated) 90%);
  --theme-glass-error-border: color-mix(in srgb, var(--theme-error) 25%, var(--theme-border-light));
  --theme-glass-error-shadow: 0 6px 24px color-mix(in srgb, var(--theme-error) 15%, transparent);
}

[data-theme=dark] {
  --color-background-primary: var(--theme-bg-primary);
  --color-background-secondary: var(--theme-bg-secondary);
  --color-background-elevated: var(--theme-bg-elevated);
  --color-text-primary: var(--theme-text-primary);
  --color-text-secondary: var(--theme-text-secondary);
  --color-text-tertiary: var(--theme-text-tertiary);
  --color-text-inverse: var(--theme-text-inverse);
  --color-interactive-primary: var(--theme-primary);
  --color-interactive-hover: var(--theme-primary-hover);
  --color-interactive-secondary: var(--theme-secondary);
  --color-border-light: var(--theme-border-light);
  --color-border-medium: var(--theme-border-medium);
  --color-border-strong: var(--theme-border-strong);
  --color-focus-primary: var(--theme-focus-ring);
  --color-success: var(--theme-success);
  --color-warning: var(--theme-warning);
  --color-error: var(--theme-error);
  --color-info: var(--theme-info);
  --color-success-bg: var(--theme-success-bg);
  --color-warning-bg: var(--theme-warning-bg);
  --color-error-bg: var(--theme-error-bg);
  --color-info-bg: var(--theme-info-bg);
  --theme-bg-primary: #1e2028;
  --theme-bg-secondary: #282b36;
  --theme-bg-elevated: #32363f;
  --theme-bg-glass: rgba(46, 52, 68, 0.95);
  --theme-bg-modal: rgba(36, 41, 55, 0.98);
  --theme-bg-overlay: rgba(26, 31, 46, 0.85);
  --theme-text-primary: #f8fafc;
  --theme-text-secondary: #cbd5e1;
  --theme-text-tertiary: #94a3b8;
  --theme-text-quaternary: #64748b;
  --theme-text-disabled: #475569;
  --theme-text-inverse: #f8fafc;
  --theme-text-accent: #e2e8f0;
  --theme-border-subtle: rgba(248, 250, 252, 0.12);
  --theme-border-light: #3f4451;
  --theme-border-medium: #4a505f;
  --theme-border-strong: #565c6d;
  --theme-border-focus: #0066ff;
  --theme-primary: #3b82f6;
  --theme-primary-hover: #2563eb;
  --theme-primary-active: #1d4ed8;
  --theme-primary-disabled: #64748b;
  --theme-secondary: #6366f1;
  --theme-secondary-hover: #5b21b6;
  --theme-ghost: transparent;
  --theme-ghost-hover: rgba(59, 130, 246, 0.12);
  --theme-focus-ring: rgba(59, 130, 246, 0.3);
  --color-glass-light: color-mix(in srgb, var(--color-background-elevated) 12%, transparent);
  --color-glass-medium: color-mix(in srgb, var(--color-background-elevated) 18%, transparent);
  --color-glass-heavy: color-mix(in srgb, var(--color-background-elevated) 25%, transparent);
  --theme-success: #10b981;
  --theme-warning: #f59e0b;
  --theme-error: #ef4444;
  --theme-info: #06b6d4;
  --theme-neutral: #94a3b8;
  --theme-accent-purple: #a78bfa;
  --theme-accent-cyan: #22d3ee;
  --theme-success-bg: rgba(16, 185, 129, 0.12);
  --theme-warning-bg: rgba(245, 158, 11, 0.12);
  --theme-error-bg: rgba(239, 68, 68, 0.12);
  --theme-info-bg: rgba(6, 182, 212, 0.12);
  --theme-neutral-bg: rgba(148, 163, 184, 0.12);
  --theme-shadow-sm: 0 1px 3px rgba(0, 0, 0, 0.32);
  --theme-shadow-md: 0 2px 8px rgba(0, 0, 0, 0.4), 0 1px 3px rgba(0, 0, 0, 0.32);
  --theme-shadow-lg: 0 4px 16px rgba(0, 0, 0, 0.5), 0 2px 6px rgba(0, 0, 0, 0.4);
  --theme-shadow-xl: 0 8px 32px rgba(0, 0, 0, 0.6), 0 4px 12px rgba(0, 0, 0, 0.5);
  --theme-glass-bg: color-mix(in srgb, var(--theme-bg-elevated) 75%, transparent);
  --theme-glass-border: var(--theme-border-light);
  --theme-glass-shadow: var(--theme-shadow-lg);
  --theme-glass-blur: blur(16px);
  --theme-glass-saturate: saturate(110%);
  --theme-glass-light-bg: color-mix(in srgb, var(--theme-bg-elevated) 80%, transparent);
  --theme-glass-light-border: var(--theme-border-subtle);
  --theme-glass-light-shadow: var(--theme-shadow-md);
  --theme-glass-light-blur: blur(12px);
  --theme-glass-medium-bg: color-mix(in srgb, var(--theme-bg-elevated) 70%, transparent);
  --theme-glass-medium-border: var(--theme-border-light);
  --theme-glass-medium-shadow: var(--theme-shadow-lg);
  --theme-glass-medium-blur: blur(20px);
  --theme-glass-heavy-bg: color-mix(in srgb, var(--theme-bg-elevated) 60%, transparent);
  --theme-glass-heavy-border: var(--theme-border-medium);
  --theme-glass-heavy-shadow: var(--theme-shadow-xl);
  --theme-glass-heavy-blur: blur(28px);
  --theme-glass-frost-bg: color-mix(in srgb, var(--theme-bg-elevated) 50%, transparent);
  --theme-glass-frost-border: var(--theme-border-medium);
  --theme-glass-frost-shadow: 0 12px 48px rgba(0, 0, 0, 0.5), 0 6px 18px rgba(0, 0, 0, 0.3);
  --theme-glass-frost-blur: blur(32px);
  --theme-glass-modal-bg: color-mix(in srgb, var(--theme-bg-modal) 92%, transparent);
  --theme-glass-modal-border: var(--theme-border-medium);
  --theme-glass-modal-shadow: 0 24px 72px rgba(0, 0, 0, 0.8), 0 12px 32px rgba(0, 0, 0, 0.6);
  --theme-glass-modal-blur: blur(40px);
  --theme-glass-hover-bg: color-mix(in srgb, var(--theme-bg-elevated) 75%, transparent);
  --theme-glass-hover-border: var(--theme-border-medium);
  --theme-glass-hover-shadow: var(--theme-shadow-xl);
  --theme-glass-hover-blur: blur(24px);
  --theme-glass-elevated-shadow: 0 20px 64px rgba(0, 0, 0, 0.7), 0 10px 32px rgba(0, 0, 0, 0.5);
  --theme-glass-primary-bg: color-mix(in srgb, var(--theme-primary) 12%, var(--theme-bg-elevated) 75%);
  --theme-glass-primary-border: color-mix(in srgb, var(--theme-primary) 45%, var(--theme-border-light));
  --theme-glass-primary-shadow: 0 6px 32px color-mix(in srgb, var(--theme-primary) 35%, transparent);
  --theme-glass-success-bg: color-mix(in srgb, var(--theme-success) 12%, var(--theme-bg-elevated) 75%);
  --theme-glass-success-border: color-mix(in srgb, var(--theme-success) 45%, var(--theme-border-light));
  --theme-glass-success-shadow: 0 6px 32px color-mix(in srgb, var(--theme-success) 35%, transparent);
  --theme-glass-warning-bg: color-mix(in srgb, var(--theme-warning) 12%, var(--theme-bg-elevated) 75%);
  --theme-glass-warning-border: color-mix(in srgb, var(--theme-warning) 45%, var(--theme-border-light));
  --theme-glass-warning-shadow: 0 6px 32px color-mix(in srgb, var(--theme-warning) 35%, transparent);
  --theme-glass-error-bg: color-mix(in srgb, var(--theme-error) 12%, var(--theme-bg-elevated) 75%);
  --theme-glass-error-border: color-mix(in srgb, var(--theme-error) 45%, var(--theme-border-light));
  --theme-glass-error-shadow: 0 6px 32px color-mix(in srgb, var(--theme-error) 35%, transparent);
}

[data-theme=light] {
  color-scheme: light;
}

@media (prefers-contrast: high) {
  :root {
    --color-border-light: var(--color-border-medium);
    --color-border-medium: var(--color-border-strong);
    --color-text-secondary: var(--color-text-primary);
  }
}
@media (prefers-reduced-motion: reduce) {
  :root {
    --duration-fast: 0ms;
    --duration-normal: 0ms;
    --duration-slow: 0ms;
  }
}
.rr-no-animations,
.rr-no-animations * {
  animation-duration: 0ms !important;
  animation-delay: 0ms !important;
  transition-duration: 0ms !important;
  transition-delay: 0ms !important;
}

html {
  transition: color-scheme 0.3s ease;
}

*,
*::before,
*::after {
  color-scheme: inherit;
}

/*# sourceMappingURL=main.css.map */<|MERGE_RESOLUTION|>--- conflicted
+++ resolved
@@ -84,7 +84,6 @@
   --radius-full: 9999px;
   --border-1: 1px;
   --border-2: 2px;
-  --border-05: 0.5px;
   --border-4: 4px;
   --shadow-sm: var(--theme-shadow-sm);
   --shadow-md: var(--theme-shadow-md);
@@ -2633,40 +2632,32 @@
   left: var(--space-3);
   top: 50%;
   transform: translateY(-50%);
-  padding: 0 var(--space-1);
+  padding: 0 var(--space-2);
   margin: 0;
-  font-size: calc(var(--text-base) * 1.1);
+  font-size: var(--text-base);
   font-weight: var(--font-normal);
-  color: var(--color-text-tertiary);
-  background: transparent;
+  color: var(--color-text-secondary);
+  background: var(--color-background-elevated);
   pointer-events: none;
-  transition: all 200ms cubic-bezier(0, 0, 0.2, 1);
+  transition: all 200ms var(--ease-out);
   white-space: nowrap;
-  transform-origin: left center;
+  z-index: 10;
 }
 .form-field__wrapper--floating-label .form-field__label--with-start-icon {
   left: var(--space-12);
 }
+.form-field__wrapper--floating-label input {
+  z-index: 1;
+}
 .form-field__wrapper--floating-label.form-field__wrapper--floating .form-field__label, .form-field__wrapper--floating-label.form-field__wrapper--has-value .form-field__label, .form-field__wrapper--floating-label:has(input:focus) .form-field__label, .form-field__wrapper--floating-label:has(input:not(:placeholder-shown)) .form-field__label, .form-field__wrapper--floating-label:has(input:-webkit-autofill) .form-field__label, .form-field__wrapper--floating-label:has(input[value]:not([value=""])) .form-field__label {
-  top: -8px;
-  left: var(--space-2);
-  transform: translateY(0) scale(0.75);
+  top: -10px;
+  left: var(--space-3);
+  transform: translateY(0) scale(0.85);
+  font-size: var(--text-xs);
   color: var(--color-interactive-primary);
   font-weight: var(--font-medium);
-  padding: 0 var(--space-1);
-}
-.form-field__wrapper--floating-label.form-field__wrapper--floating .form-field__label::before, .form-field__wrapper--floating-label.form-field__wrapper--has-value .form-field__label::before, .form-field__wrapper--floating-label:has(input:focus) .form-field__label::before, .form-field__wrapper--floating-label:has(input:not(:placeholder-shown)) .form-field__label::before, .form-field__wrapper--floating-label:has(input:-webkit-autofill) .form-field__label::before, .form-field__wrapper--floating-label:has(input[value]:not([value=""])) .form-field__label::before {
-  content: "";
-  position: absolute;
-  left: -2px;
-  right: -2px;
-  top: 50%;
-  height: 2px;
+  padding: 0 var(--space-2);
   background: var(--color-background-elevated);
-  z-index: -1;
-}
-.form-field__wrapper--floating-label:has(input:focus) .form-field__label {
-  color: var(--color-interactive-primary);
 }
 .form-field__icon-container {
   position: absolute;
@@ -2702,10 +2693,9 @@
   width: 100%;
   padding: var(--space-4) var(--space-3);
   min-height: 3.5rem;
-  border: none;
-  border-bottom: 1px solid var(--color-border-light);
-  border-radius: var(--radius-sm) var(--radius-sm) 0 0;
-  background-color: var(--color-background-secondary);
+  border: 1px solid var(--color-border-medium);
+  border-radius: var(--radius-lg);
+  background-color: var(--color-background-elevated);
   color: var(--color-text-primary);
   font-size: var(--text-base);
   font-weight: var(--font-normal);
@@ -2720,26 +2710,23 @@
   padding-right: var(--space-12);
 }
 .form-field__input:hover:not(:focus):not(:disabled) {
-  border-bottom-color: var(--color-text-primary);
-  background-color: var(--color-background-tertiary);
+  border-color: var(--color-border-strong);
+  background-color: var(--color-background-elevated);
 }
 .form-field__input:focus {
-  border-bottom-width: 2px;
-  border-bottom-color: var(--color-interactive-primary);
-  padding-bottom: calc(var(--space-4) - 1px);
-  background-color: var(--color-background-tertiary);
+  border-color: var(--color-interactive-primary);
+  box-shadow: 0 0 0 3px var(--theme-focus-ring);
 }
 .form-field__input:disabled {
-  background-color: var(--color-background-primary);
+  background-color: var(--color-background-secondary);
   color: var(--color-text-disabled);
-  border-bottom-style: dotted;
+  border-color: var(--color-border-light);
   cursor: not-allowed;
   opacity: 0.6;
 }
 .form-field__input:-webkit-autofill, .form-field__input:-webkit-autofill:hover, .form-field__input:-webkit-autofill:focus {
-  -webkit-box-shadow: 0 0 0 1000px var(--color-background-secondary) inset;
+  -webkit-box-shadow: 0 0 0 1000px var(--color-background-elevated) inset;
   -webkit-text-fill-color: var(--color-text-primary);
-  border-bottom-color: var(--color-interactive-primary);
 }
 .form-field__input::placeholder {
   color: var(--color-text-tertiary);
@@ -2849,26 +2836,17 @@
 .form-field--error .form-field__input,
 .form-field--error .form-field__textarea,
 .form-field--error .form-field__select {
-<<<<<<< HEAD
-  border-bottom-color: var(--color-error);
-=======
   border-color: var(--color-error);
   background-color: var(--color-error-bg, rgba(220, 38, 38, 0.03));
   animation: errorPulse 0.6s ease-out;
   transition: all var(--duration-fast) ease-out;
->>>>>>> edb5ea2e
 }
 .form-field--error .form-field__input:focus,
 .form-field--error .form-field__textarea:focus,
 .form-field--error .form-field__select:focus {
-<<<<<<< HEAD
-  border-bottom-color: var(--color-error);
-  border-bottom-width: 2px;
-=======
   border-color: var(--color-error);
   box-shadow: 0 0 0 3px rgba(220, 38, 38, 0.15);
   background-color: var(--color-background-elevated);
->>>>>>> edb5ea2e
 }
 .form-field--error .form-field__icon-container {
   color: var(--color-error);
@@ -2923,9 +2901,6 @@
   opacity: 0;
   animation: successFadeIn 0.5s ease-out 0.2s forwards;
   pointer-events: none;
-}
-.form-field--error .form-field__label {
-  color: var(--color-error) !important;
 }
 
 .checkbox {
@@ -20432,9 +20407,9 @@
   --color-warning-bg: var(--theme-warning-bg);
   --color-error-bg: var(--theme-error-bg);
   --color-info-bg: var(--theme-info-bg);
-  --theme-bg-primary: #1e2028;
-  --theme-bg-secondary: #282b36;
-  --theme-bg-elevated: #32363f;
+  --theme-bg-primary: #1a1f2e;
+  --theme-bg-secondary: #242937;
+  --theme-bg-elevated: #2e3444;
   --theme-bg-glass: rgba(46, 52, 68, 0.95);
   --theme-bg-modal: rgba(36, 41, 55, 0.98);
   --theme-bg-overlay: rgba(26, 31, 46, 0.85);
@@ -20445,10 +20420,10 @@
   --theme-text-disabled: #475569;
   --theme-text-inverse: #f8fafc;
   --theme-text-accent: #e2e8f0;
-  --theme-border-subtle: rgba(248, 250, 252, 0.12);
-  --theme-border-light: #3f4451;
-  --theme-border-medium: #4a505f;
-  --theme-border-strong: #565c6d;
+  --theme-border-subtle: rgba(248, 250, 252, 0.08);
+  --theme-border-light: #353b4c;
+  --theme-border-medium: #424859;
+  --theme-border-strong: #525866;
   --theme-border-focus: #0066ff;
   --theme-primary: #3b82f6;
   --theme-primary-hover: #2563eb;
