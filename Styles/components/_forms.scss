--- conflicted
+++ resolved
@@ -1,696 +1,669 @@
-// RR.Blazor Forms - Clean Professional Form System
-// Unified form styling with proper icon alignment
-@use '../abstracts' as *;
-
-// ============================================
-// Base Form Field Component - 2025 Design
-// ============================================
-
-.form-field {
-  display: flex;
-  flex-direction: column;
-  gap: var(--space-1);
-  margin-bottom: var(--space-6);
-  
-  // Label styling
-  &__label {
-    font-size: var(--text-sm);
-    font-weight: var(--font-medium);
-    color: var(--color-text-primary);
-    margin-bottom: var(--space-1);
-    
-    &--required::after {
-      content: ' *';
-      color: var(--color-error);
-    }
-  }
-  
-  // Wrapper for input + icons
-  &__wrapper {
-    position: relative;
-    display: flex;
-    align-items: stretch; // Stretch for proper icon alignment
-    
-    // Floating label variant - MudBlazor style
-    &--floating-label {
-      position: relative;
-      
-      .form-field__label {
-        position: absolute;
-        left: var(--space-3);
-        top: 50%;
-        transform: translateY(-50%);
-        padding: 0 var(--space-1);
-        margin: 0;
-        font-size: calc(var(--text-base) * 1.1); // 10% larger
-        font-weight: var(--font-normal);
-        color: var(--color-text-tertiary);
-        background: transparent;
-        pointer-events: none;
-        transition: all 200ms cubic-bezier(0.0, 0, 0.2, 1);
-        white-space: nowrap;
-        transform-origin: left center;
-        
-        &--with-start-icon {
-          left: var(--space-12);
-        }
-      }
-      
-      // Floating state - MudBlazor animation style
-      &.form-field__wrapper--floating .form-field__label,
-      &.form-field__wrapper--has-value .form-field__label,
-      &:has(input:focus) .form-field__label,
-      &:has(input:not(:placeholder-shown)) .form-field__label,
-      &:has(input:-webkit-autofill) .form-field__label,
-      &:has(input[value]:not([value=""])) .form-field__label {
-        top: -8px;
-        left: var(--space-2);
-        transform: translateY(0) scale(0.75);
-        color: var(--color-interactive-primary);
-        font-weight: var(--font-medium);
-        padding: 0 var(--space-1);
-        
-        // Clean background line through text
-        &::before {
-          content: '';
-          position: absolute;
-          left: -2px;
-          right: -2px;
-          top: 50%;
-          height: 2px;
-          background: var(--color-background-elevated);
-          z-index: -1;
-        }
-      }
-      
-      // Focus state with theme-aware color
-      &:has(input:focus) .form-field__label {
-        color: var(--color-interactive-primary);
-      }
-    }
-  }
-  
-  // Icon containers - proper alignment
-  &__icon-container {
-    position: absolute;
-    top: 0;
-    bottom: 0;
-    display: flex;
-    align-items: center;
-    justify-content: center;
-    width: var(--space-12); // 48px
-    color: var(--color-text-tertiary);
-    pointer-events: none;
-    z-index: 2;
-    transition: color var(--duration-fast) var(--ease-out);
-    
-    &--start {
-      left: 0;
-    }
-    
-    &--end {
-      right: 0;
-      
-      &.clickable {
-        pointer-events: auto;
-        cursor: pointer;
-        
-        &:hover {
-          color: var(--color-text-primary);
-        }
-      }
-    }
-    
-    // Icon sizing
-    i {
-      font-size: var(--icon-base); // 20px
-      line-height: 1;
-    }
-  }
-  
-  // Input field - clean and modern
-  &__input {
-    width: 100%;
-    padding: var(--space-4) var(--space-3); // 16px vertical, 12px horizontal
-    min-height: 3.5rem; // 56px
-    border: none;
-    border-bottom: 1px solid var(--color-border-light);
-    border-radius: var(--radius-sm) var(--radius-sm) 0 0;
-    background-color: var(--color-background-secondary);
-    color: var(--color-text-primary);
-    font-size: var(--text-base);
-    font-weight: var(--font-normal);
-    line-height: 1.5; // Better for text centering
-    transition: all var(--duration-normal) var(--ease-out);
-    outline: none;
-    
-    // Icon padding
-    &--with-start-icon {
-      padding-left: var(--space-12); // 48px
-    }
-    
-    &--with-end-icon {
-      padding-right: var(--space-12);
-    }
-    
-    // States
-    &:hover:not(:focus):not(:disabled) {
-      border-bottom-color: var(--color-text-primary);
-      background-color: var(--color-background-tertiary);
-    }
-    
-    &:focus {
-      border-bottom-width: 2px;
-      border-bottom-color: var(--color-interactive-primary);
-      padding-bottom: calc(var(--space-4) - 1px); // Compensate for border width
-      background-color: var(--color-background-tertiary);
-    }
-    
-    &:disabled {
-      background-color: var(--color-background-primary);
-      color: var(--color-text-disabled);
-      border-bottom-style: dotted;
-      cursor: not-allowed;
-      opacity: 0.6;
-    }
-    
-    // Autofill styling
-    &:-webkit-autofill,
-    &:-webkit-autofill:hover,
-    &:-webkit-autofill:focus {
-      -webkit-box-shadow: 0 0 0 1000px var(--color-background-secondary) inset;
-      -webkit-text-fill-color: var(--color-text-primary);
-      border-bottom-color: var(--color-interactive-primary);
-    }
-    
-    // Placeholder
-    &::placeholder {
-      color: var(--color-text-tertiary);
-      opacity: 0.8;
-    }
-    
-    // Size variants
-    &--sm {
-      padding: var(--space-3) var(--space-3);
-      font-size: var(--text-sm);
-      min-height: 2.5rem; // 40px
-      
-      &.form-field__input--with-start-icon {
-        padding-left: var(--space-10); // 40px
-      }
-      
-      &.form-field__input--with-end-icon {
-        padding-right: var(--space-10);
-      }
-    }
-    
-    &--lg {
-      padding: var(--space-5) var(--space-4);
-      font-size: var(--text-lg);
-      min-height: 4rem; // 64px
-      
-      &.form-field__input--with-start-icon {
-        padding-left: var(--space-14); // 56px
-      }
-      
-      &.form-field__input--with-end-icon {
-        padding-right: var(--space-14);
-      }
-    }
-    
-    // Floating label specific - no extra padding needed
-    &--floating-label {
-      &::placeholder {
-        opacity: 0;
-      }
-      
-      &:focus::placeholder {
-        opacity: 1;
-        transition-delay: 150ms;
-      }
-    }
-  }
-  
-  // Textarea
-  &__textarea {
-    width: 100%;
-    padding: var(--space-3) var(--space-3);
-    min-height: var(--space-20);
-    border: 1px solid var(--color-border-medium);
-    border-radius: var(--radius-lg);
-    background-color: var(--color-background-elevated);
-    color: var(--color-text-primary);
-    font-size: var(--text-base);
-    font-family: inherit;
-    line-height: 1.5;
-    resize: vertical;
-    transition: all var(--duration-fast) var(--ease-out);
-    
-    &:focus {
-      outline: none;
-      border-color: var(--color-interactive-primary);
-      box-shadow: 0 0 0 3px var(--theme-focus-ring);
-    }
-    
-    &--auto-resize {
-      resize: none;
-    }
-  }
-  
-  // Select
-  &__select {
-    width: 100%;
-    padding: var(--space-4) var(--space-3);
-    padding-right: var(--space-10);
-    min-height: 3.5rem;
-    border: 1px solid var(--color-border-medium);
-    border-radius: var(--radius-lg);
-    background-color: var(--color-background-elevated);
-    background-image: url("data:image/svg+xml,%3csvg xmlns='http://www.w3.org/2000/svg' viewBox='0 0 24 24' fill='none' stroke='%2364748b' stroke-width='2' stroke-linecap='round' stroke-linejoin='round'%3e%3cpolyline points='6,9 12,15 18,9'%3e%3c/polyline%3e%3c/svg%3e");
-    background-repeat: no-repeat;
-    background-position: right var(--space-3) center;
-    background-size: var(--space-5);
-    color: var(--color-text-primary);
-    font-size: var(--text-base);
-    line-height: 1.5;
-    cursor: pointer;
-    appearance: none;
-    transition: all var(--duration-fast) var(--ease-out);
-    
-    &:focus {
-      outline: none;
-      border-color: var(--color-interactive-primary);
-      box-shadow: 0 0 0 3px var(--theme-focus-ring);
-    }
-    
-    &:disabled {
-      cursor: not-allowed;
-      opacity: 0.6;
-    }
-  }
-  
-  // Error & help messages with enhanced styling
-  &__error {
-    display: flex;
-    align-items: center;
-    gap: var(--space-1);
-    margin-top: var(--space-1);
-    font-size: var(--text-xs);
-    color: var(--color-error);
-    font-weight: var(--font-medium);
-    animation: slideInDown 0.3s ease-out;
-    
-    i {
-      font-size: var(--text-sm);
-      animation: bounce 0.6s ease-out;
-    }
-  }
-  
-  &__help {
-    display: flex;
-    justify-content: space-between;
-    align-items: center;
-    margin-top: var(--space-1);
-    font-size: var(--text-xs);
-    color: var(--color-text-tertiary);
-  }
-  
-  // Error state with enhanced animations
-  &--error {
-    .form-field__input,
-    .form-field__textarea,
-    .form-field__select {
-<<<<<<< HEAD
-      border-bottom-color: var(--color-error);
-      
-      &:focus {
-        border-bottom-color: var(--color-error);
-        border-bottom-width: 2px;
-=======
-      border-color: var(--color-error);
-      background-color: var(--color-error-bg, rgba(220, 38, 38, 0.03));
-      animation: errorPulse 0.6s ease-out;
-      transition: all var(--duration-fast) ease-out;
-      
-      &:focus {
-        border-color: var(--color-error);
-        box-shadow: 0 0 0 3px rgba(220, 38, 38, 0.15);
-        background-color: var(--color-background-elevated);
->>>>>>> edb5ea2e
-      }
-    }
-    
-    .form-field__icon-container {
-      color: var(--color-error);
-      animation: shake 0.4s ease-in-out;
-    }
-    
-    .form-field__label {
-      color: var(--color-error);
-      transition: color var(--duration-fast) ease-out;
-    }
-    
-    .form-field__wrapper {
-      position: relative;
-      
-      &::before {
-        content: '';
-        position: absolute;
-        top: 0;
-        left: 0;
-        right: 0;
-        bottom: 0;
-        border: 2px solid var(--color-error);
-        border-radius: inherit;
-        opacity: 0;
-        pointer-events: none;
-        animation: errorGlow 0.8s ease-out;
-      }
-    }
-  }
-  
-  // Success/Valid state
-  &--valid {
-    .form-field__input,
-    .form-field__textarea,
-    .form-field__select {
-      border-color: var(--color-success);
-      background-color: var(--color-success-bg, rgba(34, 197, 94, 0.03));
-      transition: all var(--duration-fast) ease-out;
-      
-      &:focus {
-        border-color: var(--color-success);
-        box-shadow: 0 0 0 3px rgba(34, 197, 94, 0.1);
-        background-color: var(--color-background-elevated);
-      }
-    }
-    
-    .form-field__icon-container {
-      color: var(--color-success);
-    }
-    
-    .form-field__wrapper {
-      &::after {
-        content: '✓';
-        position: absolute;
-        right: var(--space-3);
-        top: 50%;
-        transform: translateY(-50%);
-        color: var(--color-success);
-        font-weight: bold;
-        font-size: var(--text-sm);
-        opacity: 0;
-        animation: successFadeIn 0.5s ease-out 0.2s forwards;
-        pointer-events: none;
-      }
-    }
-    
-    .form-field__label {
-      color: var(--color-error) !important;
-    }
-  }
-}
-
-// ============================================
-// Custom Controls - Checkbox, Radio, Switch
-// ============================================
-
-// Checkbox
-.checkbox {
-  position: relative;
-  display: inline-flex;
-  align-items: center;
-  gap: var(--space-3);
-  cursor: pointer;
-  font-size: var(--text-sm);
-  color: var(--color-text-primary);
-  
-  input[type="checkbox"] {
-    position: absolute;
-    opacity: 0;
-    pointer-events: none;
-  }
-  
-  &__box {
-    width: 1.25rem;
-    height: 1.25rem;
-    border: 2px solid var(--color-border-medium);
-    border-radius: var(--radius-sm);
-    background: var(--color-background-elevated);
-    display: flex;
-    align-items: center;
-    justify-content: center;
-    transition: all var(--duration-fast) var(--ease-out);
-    flex-shrink: 0;
-    
-    &::after {
-      content: '';
-      width: 0.75rem;
-      height: 0.75rem;
-      background-image: url("data:image/svg+xml,%3csvg viewBox='0 0 16 16' fill='white' xmlns='http://www.w3.org/2000/svg'%3e%3cpath d='m13.854 3.646-7.5 7.5a.5.5 0 0 1-.708 0l-3.5-3.5a.5.5 0 1 1 .708-.708L6 10.293l7.146-7.147a.5.5 0 0 1 .708.708z'/%3e%3c/svg%3e");
-      background-size: contain;
-      background-repeat: no-repeat;
-      background-position: center;
-      opacity: 0;
-      transform: scale(0.8);
-      transition: all var(--duration-fast) var(--ease-out);
-    }
-  }
-  
-  &:hover .checkbox__box {
-    border-color: var(--color-border-strong);
-  }
-  
-  input:checked + .checkbox__box {
-    background: var(--color-interactive-primary);
-    border-color: var(--color-interactive-primary);
-    
-    &::after {
-      opacity: 1;
-      transform: scale(1);
-    }
-  }
-  
-  input:focus + .checkbox__box {
-    box-shadow: 0 0 0 3px var(--theme-focus-ring);
-  }
-  
-  input:disabled + .checkbox__box {
-    background: var(--color-background-secondary);
-    border-color: var(--color-border-light);
-    opacity: 0.6;
-  }
-}
-
-// Radio
-.radio {
-  position: relative;
-  display: inline-flex;
-  align-items: center;
-  gap: var(--space-3);
-  cursor: pointer;
-  font-size: var(--text-sm);
-  color: var(--color-text-primary);
-  
-  input[type="radio"] {
-    position: absolute;
-    opacity: 0;
-    pointer-events: none;
-  }
-  
-  &__circle {
-    width: 1.25rem;
-    height: 1.25rem;
-    border: 2px solid var(--color-border-medium);
-    border-radius: 50%;
-    background: var(--color-background-elevated);
-    display: flex;
-    align-items: center;
-    justify-content: center;
-    transition: all var(--duration-fast) var(--ease-out);
-    flex-shrink: 0;
-    
-    &::after {
-      content: '';
-      width: 0.5rem;
-      height: 0.5rem;
-      background: var(--color-interactive-primary);
-      border-radius: 50%;
-      opacity: 0;
-      transform: scale(0.5);
-      transition: all var(--duration-fast) var(--ease-out);
-    }
-  }
-  
-  &:hover .radio__circle {
-    border-color: var(--color-border-strong);
-  }
-  
-  input:checked + .radio__circle {
-    border-color: var(--color-interactive-primary);
-    
-    &::after {
-      opacity: 1;
-      transform: scale(1);
-    }
-  }
-  
-  input:focus + .radio__circle {
-    box-shadow: 0 0 0 3px var(--theme-focus-ring);
-  }
-  
-  input:disabled + .radio__circle {
-    background: var(--color-background-secondary);
-    border-color: var(--color-border-light);
-    opacity: 0.6;
-  }
-}
-
-// Switch
-.switch {
-  position: relative;
-  display: inline-flex;
-  align-items: center;
-  gap: var(--space-3);
-  cursor: pointer;
-  font-size: var(--text-sm);
-  color: var(--color-text-primary);
-  
-  input[type="checkbox"] {
-    position: absolute;
-    opacity: 0;
-    pointer-events: none;
-  }
-  
-  &__track {
-    width: 3rem;
-    height: 1.5rem;
-    background: var(--color-background-secondary);
-    border: 1px solid var(--color-border-medium);
-    border-radius: var(--radius-full);
-    transition: all var(--duration-fast) var(--ease-out);
-    position: relative;
-    flex-shrink: 0;
-    
-    &::after {
-      content: '';
-      position: absolute;
-      top: 2px;
-      left: 2px;
-      width: 1.25rem;
-      height: 1.25rem;
-      background: var(--color-background-elevated);
-      border-radius: 50%;
-      transition: all var(--duration-fast) var(--ease-out);
-      box-shadow: 0 1px 3px rgba(0, 0, 0, 0.1);
-    }
-  }
-  
-  &:hover .switch__track {
-    border-color: var(--color-border-strong);
-  }
-  
-  input:checked + .switch__track {
-    background: var(--color-interactive-primary);
-    border-color: var(--color-interactive-primary);
-    
-    &::after {
-      transform: translateX(1.5rem);
-    }
-  }
-  
-  input:focus + .switch__track {
-    box-shadow: 0 0 0 3px var(--theme-focus-ring);
-  }
-  
-  input:disabled + .switch__track {
-    opacity: 0.6;
-    cursor: not-allowed;
-  }
-}
-
-// ============================================
-// Form Layouts
-// ============================================
-
-// Form container
-.form-container {
-  max-width: 40rem;
-  margin: 0 auto;
-  padding: var(--space-6);
-  
-  &--narrow {
-    max-width: 30rem;
-  }
-  
-  &--wide {
-    max-width: 60rem;
-  }
-}
-
-// Form section
-.form-section {
-  padding: var(--space-4);
-  background: var(--color-background-secondary);
-  border-radius: var(--radius-md);
-  margin-bottom: var(--space-6);
-  
-  &__title {
-    font-size: var(--text-lg);
-    font-weight: var(--font-semibold);
-    color: var(--color-text-primary);
-    margin: 0 0 var(--space-4) 0;
-  }
-}
-
-// Form grid
-.form-grid {
-  display: grid;
-  gap: var(--space-4);
-  
-  &--2 {
-    grid-template-columns: repeat(2, 1fr);
-    
-    @media (max-width: 768px) {
-      grid-template-columns: 1fr;
-    }
-  }
-  
-  &--3 {
-    grid-template-columns: repeat(3, 1fr);
-    
-    @media (max-width: 1024px) {
-      grid-template-columns: repeat(2, 1fr);
-    }
-    
-    @media (max-width: 768px) {
-      grid-template-columns: 1fr;
-    }
-  }
-}
-
-// Form actions
-.form-actions {
-  display: flex;
-  gap: var(--space-3);
-  justify-content: flex-end;
-  margin-top: var(--space-6);
-  padding-top: var(--space-4);
-  border-top: 1px solid var(--color-border-light);
-  
-  @media (max-width: 640px) {
-    flex-direction: column-reverse;
-  }
-  
-  &--start {
-    justify-content: flex-start;
-  }
-  
-  &--center {
-    justify-content: center;
-  }
-  
-  &--between {
-    justify-content: space-between;
-  }
+// RR.Blazor Forms - Clean Professional Form System
+// Unified form styling with proper icon alignment
+@use '../abstracts' as *;
+
+// ============================================
+// Base Form Field Component - 2025 Design
+// ============================================
+
+.form-field {
+  display: flex;
+  flex-direction: column;
+  gap: var(--space-1);
+  margin-bottom: var(--space-6);
+  
+  // Label styling
+  &__label {
+    font-size: var(--text-sm);
+    font-weight: var(--font-medium);
+    color: var(--color-text-primary);
+    margin-bottom: var(--space-1);
+    
+    &--required::after {
+      content: ' *';
+      color: var(--color-error);
+    }
+  }
+  
+  // Wrapper for input + icons
+  &__wrapper {
+    position: relative;
+    display: flex;
+    align-items: stretch; // Stretch for proper icon alignment
+    
+    // Floating label variant
+    &--floating-label {
+      position: relative;
+      
+      .form-field__label {
+        position: absolute;
+        left: var(--space-3);
+        top: 50%;
+        transform: translateY(-50%);
+        padding: 0 var(--space-2);
+        margin: 0;
+        font-size: var(--text-base);
+        font-weight: var(--font-normal);
+        color: var(--color-text-secondary);
+        background: var(--color-background-elevated);
+        pointer-events: none;
+        transition: all 200ms var(--ease-out);
+        white-space: nowrap;
+        z-index: 10;
+        
+        &--with-start-icon {
+          left: var(--space-12);
+        }
+      }
+      
+      input {
+        z-index: 1;
+      }
+      
+      // Floating state - when input has focus, value, or is autofilled
+      &.form-field__wrapper--floating .form-field__label,
+      &.form-field__wrapper--has-value .form-field__label,
+      &:has(input:focus) .form-field__label,
+      &:has(input:not(:placeholder-shown)) .form-field__label,
+      &:has(input:-webkit-autofill) .form-field__label,
+      &:has(input[value]:not([value=""])) .form-field__label {
+        top: -10px;
+        left: var(--space-3);
+        transform: translateY(0) scale(0.85);
+        font-size: var(--text-xs);
+        color: var(--color-interactive-primary);
+        font-weight: var(--font-medium);
+        padding: 0 var(--space-2);
+        background: var(--color-background-elevated);
+      }
+    }
+  }
+  
+  // Icon containers - proper alignment
+  &__icon-container {
+    position: absolute;
+    top: 0;
+    bottom: 0;
+    display: flex;
+    align-items: center;
+    justify-content: center;
+    width: var(--space-12); // 48px
+    color: var(--color-text-tertiary);
+    pointer-events: none;
+    z-index: 2;
+    transition: color var(--duration-fast) var(--ease-out);
+    
+    &--start {
+      left: 0;
+    }
+    
+    &--end {
+      right: 0;
+      
+      &.clickable {
+        pointer-events: auto;
+        cursor: pointer;
+        
+        &:hover {
+          color: var(--color-text-primary);
+        }
+      }
+    }
+    
+    // Icon sizing
+    i {
+      font-size: var(--icon-base); // 20px
+      line-height: 1;
+    }
+  }
+  
+  // Input field - clean and modern
+  &__input {
+    width: 100%;
+    padding: var(--space-4) var(--space-3); // 16px vertical, 12px horizontal
+    min-height: 3.5rem; // 56px
+    border: 1px solid var(--color-border-medium);
+    border-radius: var(--radius-lg);
+    background-color: var(--color-background-elevated);
+    color: var(--color-text-primary);
+    font-size: var(--text-base);
+    font-weight: var(--font-normal);
+    line-height: 1.5; // Better for text centering
+    transition: all var(--duration-normal) var(--ease-out);
+    outline: none;
+    
+    // Icon padding
+    &--with-start-icon {
+      padding-left: var(--space-12); // 48px
+    }
+    
+    &--with-end-icon {
+      padding-right: var(--space-12);
+    }
+    
+    // States
+    &:hover:not(:focus):not(:disabled) {
+      border-color: var(--color-border-strong);
+      background-color: var(--color-background-elevated);
+    }
+    
+    &:focus {
+      border-color: var(--color-interactive-primary);
+      box-shadow: 0 0 0 3px var(--theme-focus-ring);
+    }
+    
+    &:disabled {
+      background-color: var(--color-background-secondary);
+      color: var(--color-text-disabled);
+      border-color: var(--color-border-light);
+      cursor: not-allowed;
+      opacity: 0.6;
+    }
+    
+    // Autofill styling
+    &:-webkit-autofill,
+    &:-webkit-autofill:hover,
+    &:-webkit-autofill:focus {
+      -webkit-box-shadow: 0 0 0 1000px var(--color-background-elevated) inset;
+      -webkit-text-fill-color: var(--color-text-primary);
+    }
+    
+    // Placeholder
+    &::placeholder {
+      color: var(--color-text-tertiary);
+      opacity: 0.8;
+    }
+    
+    // Size variants
+    &--sm {
+      padding: var(--space-3) var(--space-3);
+      font-size: var(--text-sm);
+      min-height: 2.5rem; // 40px
+      
+      &.form-field__input--with-start-icon {
+        padding-left: var(--space-10); // 40px
+      }
+      
+      &.form-field__input--with-end-icon {
+        padding-right: var(--space-10);
+      }
+    }
+    
+    &--lg {
+      padding: var(--space-5) var(--space-4);
+      font-size: var(--text-lg);
+      min-height: 4rem; // 64px
+      
+      &.form-field__input--with-start-icon {
+        padding-left: var(--space-14); // 56px
+      }
+      
+      &.form-field__input--with-end-icon {
+        padding-right: var(--space-14);
+      }
+    }
+    
+    // Floating label specific - no extra padding needed
+    &--floating-label {
+      &::placeholder {
+        opacity: 0;
+      }
+      
+      &:focus::placeholder {
+        opacity: 1;
+        transition-delay: 150ms;
+      }
+    }
+  }
+  
+  // Textarea
+  &__textarea {
+    width: 100%;
+    padding: var(--space-3) var(--space-3);
+    min-height: var(--space-20);
+    border: 1px solid var(--color-border-medium);
+    border-radius: var(--radius-lg);
+    background-color: var(--color-background-elevated);
+    color: var(--color-text-primary);
+    font-size: var(--text-base);
+    font-family: inherit;
+    line-height: 1.5;
+    resize: vertical;
+    transition: all var(--duration-fast) var(--ease-out);
+    
+    &:focus {
+      outline: none;
+      border-color: var(--color-interactive-primary);
+      box-shadow: 0 0 0 3px var(--theme-focus-ring);
+    }
+    
+    &--auto-resize {
+      resize: none;
+    }
+  }
+  
+  // Select
+  &__select {
+    width: 100%;
+    padding: var(--space-4) var(--space-3);
+    padding-right: var(--space-10);
+    min-height: 3.5rem;
+    border: 1px solid var(--color-border-medium);
+    border-radius: var(--radius-lg);
+    background-color: var(--color-background-elevated);
+    background-image: url("data:image/svg+xml,%3csvg xmlns='http://www.w3.org/2000/svg' viewBox='0 0 24 24' fill='none' stroke='%2364748b' stroke-width='2' stroke-linecap='round' stroke-linejoin='round'%3e%3cpolyline points='6,9 12,15 18,9'%3e%3c/polyline%3e%3c/svg%3e");
+    background-repeat: no-repeat;
+    background-position: right var(--space-3) center;
+    background-size: var(--space-5);
+    color: var(--color-text-primary);
+    font-size: var(--text-base);
+    line-height: 1.5;
+    cursor: pointer;
+    appearance: none;
+    transition: all var(--duration-fast) var(--ease-out);
+    
+    &:focus {
+      outline: none;
+      border-color: var(--color-interactive-primary);
+      box-shadow: 0 0 0 3px var(--theme-focus-ring);
+    }
+    
+    &:disabled {
+      cursor: not-allowed;
+      opacity: 0.6;
+    }
+  }
+  
+  // Error & help messages with enhanced styling
+  &__error {
+    display: flex;
+    align-items: center;
+    gap: var(--space-1);
+    margin-top: var(--space-1);
+    font-size: var(--text-xs);
+    color: var(--color-error);
+    font-weight: var(--font-medium);
+    animation: slideInDown 0.3s ease-out;
+    
+    i {
+      font-size: var(--text-sm);
+      animation: bounce 0.6s ease-out;
+    }
+  }
+  
+  &__help {
+    display: flex;
+    justify-content: space-between;
+    align-items: center;
+    margin-top: var(--space-1);
+    font-size: var(--text-xs);
+    color: var(--color-text-tertiary);
+  }
+  
+  // Error state with enhanced animations
+  &--error {
+    .form-field__input,
+    .form-field__textarea,
+    .form-field__select {
+      border-color: var(--color-error);
+      background-color: var(--color-error-bg, rgba(220, 38, 38, 0.03));
+      animation: errorPulse 0.6s ease-out;
+      transition: all var(--duration-fast) ease-out;
+      
+      &:focus {
+        border-color: var(--color-error);
+        box-shadow: 0 0 0 3px rgba(220, 38, 38, 0.15);
+        background-color: var(--color-background-elevated);
+      }
+    }
+    
+    .form-field__icon-container {
+      color: var(--color-error);
+      animation: shake 0.4s ease-in-out;
+    }
+    
+    .form-field__label {
+      color: var(--color-error);
+      transition: color var(--duration-fast) ease-out;
+    }
+    
+    .form-field__wrapper {
+      position: relative;
+      
+      &::before {
+        content: '';
+        position: absolute;
+        top: 0;
+        left: 0;
+        right: 0;
+        bottom: 0;
+        border: 2px solid var(--color-error);
+        border-radius: inherit;
+        opacity: 0;
+        pointer-events: none;
+        animation: errorGlow 0.8s ease-out;
+      }
+    }
+  }
+  
+  // Success/Valid state
+  &--valid {
+    .form-field__input,
+    .form-field__textarea,
+    .form-field__select {
+      border-color: var(--color-success);
+      background-color: var(--color-success-bg, rgba(34, 197, 94, 0.03));
+      transition: all var(--duration-fast) ease-out;
+      
+      &:focus {
+        border-color: var(--color-success);
+        box-shadow: 0 0 0 3px rgba(34, 197, 94, 0.1);
+        background-color: var(--color-background-elevated);
+      }
+    }
+    
+    .form-field__icon-container {
+      color: var(--color-success);
+    }
+    
+    .form-field__wrapper {
+      &::after {
+        content: '✓';
+        position: absolute;
+        right: var(--space-3);
+        top: 50%;
+        transform: translateY(-50%);
+        color: var(--color-success);
+        font-weight: bold;
+        font-size: var(--text-sm);
+        opacity: 0;
+        animation: successFadeIn 0.5s ease-out 0.2s forwards;
+        pointer-events: none;
+      }
+    }
+  }
+}
+
+// ============================================
+// Custom Controls - Checkbox, Radio, Switch
+// ============================================
+
+// Checkbox
+.checkbox {
+  position: relative;
+  display: inline-flex;
+  align-items: center;
+  gap: var(--space-3);
+  cursor: pointer;
+  font-size: var(--text-sm);
+  color: var(--color-text-primary);
+  
+  input[type="checkbox"] {
+    position: absolute;
+    opacity: 0;
+    pointer-events: none;
+  }
+  
+  &__box {
+    width: 1.25rem;
+    height: 1.25rem;
+    border: 2px solid var(--color-border-medium);
+    border-radius: var(--radius-sm);
+    background: var(--color-background-elevated);
+    display: flex;
+    align-items: center;
+    justify-content: center;
+    transition: all var(--duration-fast) var(--ease-out);
+    flex-shrink: 0;
+    
+    &::after {
+      content: '';
+      width: 0.75rem;
+      height: 0.75rem;
+      background-image: url("data:image/svg+xml,%3csvg viewBox='0 0 16 16' fill='white' xmlns='http://www.w3.org/2000/svg'%3e%3cpath d='m13.854 3.646-7.5 7.5a.5.5 0 0 1-.708 0l-3.5-3.5a.5.5 0 1 1 .708-.708L6 10.293l7.146-7.147a.5.5 0 0 1 .708.708z'/%3e%3c/svg%3e");
+      background-size: contain;
+      background-repeat: no-repeat;
+      background-position: center;
+      opacity: 0;
+      transform: scale(0.8);
+      transition: all var(--duration-fast) var(--ease-out);
+    }
+  }
+  
+  &:hover .checkbox__box {
+    border-color: var(--color-border-strong);
+  }
+  
+  input:checked + .checkbox__box {
+    background: var(--color-interactive-primary);
+    border-color: var(--color-interactive-primary);
+    
+    &::after {
+      opacity: 1;
+      transform: scale(1);
+    }
+  }
+  
+  input:focus + .checkbox__box {
+    box-shadow: 0 0 0 3px var(--theme-focus-ring);
+  }
+  
+  input:disabled + .checkbox__box {
+    background: var(--color-background-secondary);
+    border-color: var(--color-border-light);
+    opacity: 0.6;
+  }
+}
+
+// Radio
+.radio {
+  position: relative;
+  display: inline-flex;
+  align-items: center;
+  gap: var(--space-3);
+  cursor: pointer;
+  font-size: var(--text-sm);
+  color: var(--color-text-primary);
+  
+  input[type="radio"] {
+    position: absolute;
+    opacity: 0;
+    pointer-events: none;
+  }
+  
+  &__circle {
+    width: 1.25rem;
+    height: 1.25rem;
+    border: 2px solid var(--color-border-medium);
+    border-radius: 50%;
+    background: var(--color-background-elevated);
+    display: flex;
+    align-items: center;
+    justify-content: center;
+    transition: all var(--duration-fast) var(--ease-out);
+    flex-shrink: 0;
+    
+    &::after {
+      content: '';
+      width: 0.5rem;
+      height: 0.5rem;
+      background: var(--color-interactive-primary);
+      border-radius: 50%;
+      opacity: 0;
+      transform: scale(0.5);
+      transition: all var(--duration-fast) var(--ease-out);
+    }
+  }
+  
+  &:hover .radio__circle {
+    border-color: var(--color-border-strong);
+  }
+  
+  input:checked + .radio__circle {
+    border-color: var(--color-interactive-primary);
+    
+    &::after {
+      opacity: 1;
+      transform: scale(1);
+    }
+  }
+  
+  input:focus + .radio__circle {
+    box-shadow: 0 0 0 3px var(--theme-focus-ring);
+  }
+  
+  input:disabled + .radio__circle {
+    background: var(--color-background-secondary);
+    border-color: var(--color-border-light);
+    opacity: 0.6;
+  }
+}
+
+// Switch
+.switch {
+  position: relative;
+  display: inline-flex;
+  align-items: center;
+  gap: var(--space-3);
+  cursor: pointer;
+  font-size: var(--text-sm);
+  color: var(--color-text-primary);
+  
+  input[type="checkbox"] {
+    position: absolute;
+    opacity: 0;
+    pointer-events: none;
+  }
+  
+  &__track {
+    width: 3rem;
+    height: 1.5rem;
+    background: var(--color-background-secondary);
+    border: 1px solid var(--color-border-medium);
+    border-radius: var(--radius-full);
+    transition: all var(--duration-fast) var(--ease-out);
+    position: relative;
+    flex-shrink: 0;
+    
+    &::after {
+      content: '';
+      position: absolute;
+      top: 2px;
+      left: 2px;
+      width: 1.25rem;
+      height: 1.25rem;
+      background: var(--color-background-elevated);
+      border-radius: 50%;
+      transition: all var(--duration-fast) var(--ease-out);
+      box-shadow: 0 1px 3px rgba(0, 0, 0, 0.1);
+    }
+  }
+  
+  &:hover .switch__track {
+    border-color: var(--color-border-strong);
+  }
+  
+  input:checked + .switch__track {
+    background: var(--color-interactive-primary);
+    border-color: var(--color-interactive-primary);
+    
+    &::after {
+      transform: translateX(1.5rem);
+    }
+  }
+  
+  input:focus + .switch__track {
+    box-shadow: 0 0 0 3px var(--theme-focus-ring);
+  }
+  
+  input:disabled + .switch__track {
+    opacity: 0.6;
+    cursor: not-allowed;
+  }
+}
+
+// ============================================
+// Form Layouts
+// ============================================
+
+// Form container
+.form-container {
+  max-width: 40rem;
+  margin: 0 auto;
+  padding: var(--space-6);
+  
+  &--narrow {
+    max-width: 30rem;
+  }
+  
+  &--wide {
+    max-width: 60rem;
+  }
+}
+
+// Form section
+.form-section {
+  padding: var(--space-4);
+  background: var(--color-background-secondary);
+  border-radius: var(--radius-md);
+  margin-bottom: var(--space-6);
+  
+  &__title {
+    font-size: var(--text-lg);
+    font-weight: var(--font-semibold);
+    color: var(--color-text-primary);
+    margin: 0 0 var(--space-4) 0;
+  }
+}
+
+// Form grid
+.form-grid {
+  display: grid;
+  gap: var(--space-4);
+  
+  &--2 {
+    grid-template-columns: repeat(2, 1fr);
+    
+    @media (max-width: 768px) {
+      grid-template-columns: 1fr;
+    }
+  }
+  
+  &--3 {
+    grid-template-columns: repeat(3, 1fr);
+    
+    @media (max-width: 1024px) {
+      grid-template-columns: repeat(2, 1fr);
+    }
+    
+    @media (max-width: 768px) {
+      grid-template-columns: 1fr;
+    }
+  }
+}
+
+// Form actions
+.form-actions {
+  display: flex;
+  gap: var(--space-3);
+  justify-content: flex-end;
+  margin-top: var(--space-6);
+  padding-top: var(--space-4);
+  border-top: 1px solid var(--color-border-light);
+  
+  @media (max-width: 640px) {
+    flex-direction: column-reverse;
+  }
+  
+  &--start {
+    justify-content: flex-start;
+  }
+  
+  &--center {
+    justify-content: center;
+  }
+  
+  &--between {
+    justify-content: space-between;
+  }
 }